# Licensed to the Apache Software Foundation (ASF) under one
# or more contributor license agreements.  See the NOTICE file
# distributed with this work for additional information
# regarding copyright ownership.  The ASF licenses this file
# to you under the Apache License, Version 2.0 (the
# "License"); you may not use this file except in compliance
# with the License.  You may obtain a copy of the License at
#
#     http://www.apache.org/licenses/LICENSE-2.0
#
# Unless required by applicable law or agreed to in writing, software
# distributed under the License is distributed on an "AS IS" BASIS,
# WITHOUT WARRANTIES OR CONDITIONS OF ANY KIND, either express or implied.
# See the License for the specific language governing permissions and
# limitations under the License

# Add 'subdir-objects' to build objects in respective subdirectories
# which is necessary for dealing with naming conflicts, i.e,,
# master/http.cpp and slave/http.cpp.
AUTOMAKE_OPTIONS = subdir-objects
MESOS_BUILD_DIR=@abs_top_builddir@

include ../3rdparty/versions.am
include ../3rdparty/libprocess/3rdparty/versions.am

# TODO(charles): Move these into an included automakefile and have
# them include $(top_builddir) as appropriate.
DISTRIBUTE = 3rdparty/distribute-$(DISTRIBUTE_VERSION)
PIP = 3rdparty/pip-$(PIP_VERSION)
WHEEL = 3rdparty/wheel-$(WHEEL_VERSION)
LEVELDB = 3rdparty/leveldb
ZOOKEEPER = 3rdparty/zookeeper-$(ZOOKEEPER_VERSION)/src/c
ZOOKEEPER_JAR = 3rdparty/zookeeper-$(ZOOKEEPER_VERSION)/zookeeper-$(ZOOKEEPER_VERSION).jar
LIBPROCESS = 3rdparty/libprocess
STOUT = $(LIBPROCESS)/3rdparty/stout
BOOST = $(LIBPROCESS)/3rdparty/boost-$(BOOST_VERSION)
GLOG = $(LIBPROCESS)/3rdparty/glog-$(GLOG_VERSION)
GMOCK = $(LIBPROCESS)/3rdparty/gmock-$(GMOCK_VERSION)
GTEST = $(GMOCK)/gtest
PROTOBUF = $(LIBPROCESS)/3rdparty/protobuf-$(PROTOBUF_VERSION)
PICOJSON = $(LIBPROCESS)/3rdparty/picojson-$(PICOJSON_VERSION)


# Unfortunatley, 'pkglibexecdir' and 'pkgsysconfdir' are not set
# before automake 1.11, so we need to set them manually (until we in
# the future assume an automake version).
pkglibexecdir = $(libexecdir)/$(PACKAGE)
pkgsysconfdir = $(sysconfdir)/$(PACKAGE)

if WITH_BUNDLED_PROTOBUF
# Protocol buffer compiler.
PROTOC = ../$(PROTOBUF)/src/protoc
else
PROTOC = @PROTOCOMPILER@
endif

PROTOCFLAGS = -I$(top_srcdir)/include -I$(srcdir)

# Initialize variables here so we can use += operator everywhere else.
lib_LTLIBRARIES =
noinst_LTLIBRARIES =
sbin_PROGRAMS =
bin_PROGRAMS =
pkglibexec_PROGRAMS =
dist_bin_SCRIPTS =
dist_pkglibexec_SCRIPTS =
nobase_dist_pkgdata_DATA =
nodist_sbin_SCRIPTS =
pkgsysconf_DATA =
check_PROGRAMS =
dist_check_SCRIPTS =
check_SCRIPTS =
BUILT_SOURCES =
CLEANFILES =
EXTRA_DIST =
PHONY_TARGETS =
LDADD =

# Use -Wl,--as-needed to AM_LDFLAGS since we link against all the
# libraries programs may depend upon, not the exact one. --as-needed
# causes the linker to only link to the ones a program actually uses,
# not the full list on the command line.
if OS_LINUX
AM_LDFLAGS=-Wl,--as-needed
endif

# Add compiler and linker flags for pthreads.
AM_CXXFLAGS = $(PTHREAD_CFLAGS)
AM_LIBS = $(PTHREAD_LIBS)

# Setup CPPFLAGS that are used for most source files.
MESOS_CPPFLAGS = $(AM_CPPFLAGS)
MESOS_CPPFLAGS += -Wall -Werror
MESOS_CPPFLAGS += -DLIBDIR=\"$(libdir)\"
MESOS_CPPFLAGS += -DPKGLIBEXECDIR=\"$(pkglibexecdir)\"
MESOS_CPPFLAGS += -DPKGDATADIR=\"$(pkgdatadir)\"
MESOS_CPPFLAGS += -I$(top_srcdir)/include
MESOS_CPPFLAGS += -I$(top_srcdir)/$(LIBPROCESS)/include
MESOS_CPPFLAGS += -I$(top_srcdir)/$(STOUT)/include
MESOS_CPPFLAGS += -I../include

# Protobuf headers that depend on mesos.pb.h need this.
MESOS_CPPFLAGS += -I../include/mesos

# Header only dependencies will be ignored for --disable-bundled.
MESOS_CPPFLAGS += -I../$(BOOST)
MESOS_CPPFLAGS += -I../$(PICOJSON)

# Enable the INT64 support for PicoJson.
# NOTE: PicoJson requires __STDC_FORMAT_MACROS to be defined before importing
# 'inttypes.h'.  Since other libraries may also import this header, it must
# be globally defined so that PicoJson has access to the macros, regardless
# of the order of inclusion.
MESOS_CPPFLAGS += -DPICOJSON_USE_INT64
MESOS_CPPFLAGS += -D__STDC_FORMAT_MACROS

MESOS_CPPFLAGS += -I../$(PROTOBUF)/src
MESOS_CPPFLAGS += -I../$(GLOG)/src

if WITH_BUNDLED_GLOG
MESOS_CPPFLAGS += -I../$(GLOG)/src
endif

if WITH_BUNDLED_LEVELDB
MESOS_CPPFLAGS += -I../$(LEVELDB)/include
endif

if WITH_BUNDLED_ZOOKEEPER
MESOS_CPPFLAGS += -I../$(ZOOKEEPER)/include
MESOS_CPPFLAGS += -I../$(ZOOKEEPER)/generated
endif

if WITH_BUNDLED_PROTOBUF
MESOS_CPPFLAGS += -I../$(PROTOBUF)/src
endif

# README: we build the Mesos library out of a collection of
# convenience libraries (that is, libraries that do not get installed
# but we can use as building blocks to vary compile flags as necessary
# and then aggregate into final archives): libmesos_no_3rdparty.la
# libbuild.la, liblog.la, libjava.la.

# First, let's define necessary protocol buffer files.

ALLOCATOR_PROTO = $(top_srcdir)/include/mesos/master/allocator.proto
AUTHENTICATION_PROTO = $(top_srcdir)/include/mesos/authentication/authentication.proto
AUTHORIZATION_PROTO = $(top_srcdir)/include/mesos/authorizer/authorizer.proto
CONTAINERIZER_PROTO = $(top_srcdir)/include/mesos/containerizer/containerizer.proto
EXECUTOR_PROTO = $(top_srcdir)/include/mesos/executor/executor.proto
FETCHER_PROTO = $(top_srcdir)/include/mesos/fetcher/fetcher.proto
MAINTENANCE_PROTO = $(top_srcdir)/include/mesos/maintenance/maintenance.proto
MESOS_PROTO = $(top_srcdir)/include/mesos/mesos.proto
MODULE_PROTO = $(top_srcdir)/include/mesos/module/module.proto
QUOTA_PROTO = $(top_srcdir)/include/mesos/quota/quota.proto
SCHEDULER_PROTO = $(top_srcdir)/include/mesos/scheduler/scheduler.proto
ISOLATOR_PROTO = $(top_srcdir)/include/mesos/slave/isolator.proto
OVERSUBSCRIPTION_PROTO = $(top_srcdir)/include/mesos/slave/oversubscription.proto
URI_PROTO = $(top_srcdir)/include/mesos/uri/uri.proto
V1_EXECUTOR_PROTO = $(top_srcdir)/include/mesos/v1/executor/executor.proto
V1_MESOS_PROTO = $(top_srcdir)/include/mesos/v1/mesos.proto
V1_SCHEDULER_PROTO = $(top_srcdir)/include/mesos/v1/scheduler/scheduler.proto


CXX_PROTOS =								\
  ../include/mesos/mesos.pb.cc						\
  ../include/mesos/mesos.pb.h						\
  ../include/mesos/authentication/authentication.pb.cc			\
  ../include/mesos/authentication/authentication.pb.h			\
  ../include/mesos/authorizer/authorizer.pb.cc				\
  ../include/mesos/authorizer/authorizer.pb.h				\
  ../include/mesos/containerizer/containerizer.pb.cc			\
  ../include/mesos/containerizer/containerizer.pb.h			\
  ../include/mesos/executor/executor.pb.cc				\
  ../include/mesos/executor/executor.pb.h				\
  ../include/mesos/fetcher/fetcher.pb.cc				\
  ../include/mesos/fetcher/fetcher.pb.h					\
  ../include/mesos/maintenance/maintenance.pb.cc			\
  ../include/mesos/maintenance/maintenance.pb.h				\
  ../include/mesos/master/allocator.pb.cc				\
  ../include/mesos/master/allocator.pb.h				\
  ../include/mesos/module/module.pb.cc					\
  ../include/mesos/module/module.pb.h					\
  ../include/mesos/quota/quota.pb.cc					\
  ../include/mesos/quota/quota.pb.h					\
  ../include/mesos/scheduler/scheduler.pb.cc				\
  ../include/mesos/scheduler/scheduler.pb.h				\
  ../include/mesos/slave/isolator.pb.cc					\
  ../include/mesos/slave/isolator.pb.h					\
  ../include/mesos/slave/oversubscription.pb.cc				\
  ../include/mesos/slave/oversubscription.pb.h				\
  ../include/mesos/uri/uri.pb.cc					\
  ../include/mesos/uri/uri.pb.h						\
  ../include/mesos/v1/mesos.pb.cc					\
  ../include/mesos/v1/mesos.pb.h					\
  ../include/mesos/v1/executor/executor.pb.cc				\
  ../include/mesos/v1/executor/executor.pb.h				\
  ../include/mesos/v1/scheduler/scheduler.pb.cc				\
  ../include/mesos/v1/scheduler/scheduler.pb.h

CXX_PROTOS +=								\
  master/registry.pb.cc							\
  master/registry.pb.h							\
  messages/flags.pb.cc							\
  messages/flags.pb.h							\
  messages/messages.pb.cc						\
  messages/messages.pb.h						\
  slave/containerizer/mesos/provisioner/docker/message.pb.cc		\
  slave/containerizer/mesos/provisioner/docker/message.pb.h

CXX_LOG_PROTOS =							\
  messages/log.pb.cc							\
  messages/log.pb.h

CXX_STATE_PROTOS =							\
  messages/state.pb.cc							\
  messages/state.pb.h

JAVA_PROTOS =								\
  java/generated/org/apache/mesos/Protos.java				\
  java/generated/org/apache/mesos/containerizer/Protos.java

PYTHON_PROTOS =								\
  python/interface/src/mesos/interface/mesos_pb2.py			\
  python/interface/src/mesos/interface/containerizer_pb2.py

V1_JAVA_PROTOS =							\
  java/generated/org/apache/mesos/v1/Protos.java			\
  java/generated/org/apache/mesos/v1/scheduler/Protos.java

V1_PYTHON_PROTOS =							\
  python/interface/src/mesos/v1/interface/mesos_pb2.py			\
  python/interface/src/mesos/v1/interface/scheduler_pb2.py


BUILT_SOURCES +=							\
  $(CXX_LOG_PROTOS)							\
  $(CXX_PROTOS)								\
  $(CXX_STATE_PROTOS)							\
  $(JAVA_PROTOS)							\
  $(PYTHON_PROTOS)							\
  $(V1_JAVA_PROTOS)							\
  $(V1_PYTHON_PROTOS)

CLEANFILES +=								\
  $(CXX_LOG_PROTOS)							\
  $(CXX_PROTOS)								\
  $(CXX_STATE_PROTOS)							\
  $(JAVA_PROTOS)							\
  $(PYTHON_PROTOS)							\
  $(V1_JAVA_PROTOS)							\
  $(V1_PYTHON_PROTOS)


# Targets for generating C++ protocol buffer code.
../include/mesos/%.pb.cc ../include/mesos/%.pb.h: $(top_srcdir)/include/mesos/%.proto
	$(PROTOC) $(PROTOCFLAGS) --cpp_out=../include $^

%.pb.cc %.pb.h: %.proto
	$(PROTOC) $(PROTOCFLAGS) --cpp_out=. $^


# Targets for generating Java protocol buffer code.
java/generated/org/apache/mesos/containerizer/Protos.java: $(CONTAINERIZER_PROTO)
	$(MKDIR_P) $(@D)
	$(PROTOC) $(PROTOCFLAGS) --java_out=java/generated $^

java/generated/org/apache/mesos/executor/Protos.java: $(EXECUTOR_PROTO)
	$(MKDIR_P) $(@D)
	$(PROTOC) $(PROTOCFLAGS) --java_out=java/generated $^

java/generated/org/apache/mesos/fetcher/Protos.java: $(FETCHER_PROTO)
	$(MKDIR_P) $(@D)
	$(PROTOC) $(PROTOCFLAGS) --java_out=java/generated $^

java/generated/org/apache/mesos/Protos.java: $(MESOS_PROTO)
	$(MKDIR_P) $(@D)
	$(PROTOC) $(PROTOCFLAGS) --java_out=java/generated $^

java/generated/org/apache/mesos/scheduler/Protos.java: $(SCHEDULER_PROTO)
	$(MKDIR_P) $(@D)
	$(PROTOC) $(PROTOCFLAGS) --java_out=java/generated $^

java/generated/org/apache/mesos/v1/executor/Protos.java: $(V1_EXECUTOR_PROTO)
	$(MKDIR_P) $(@D)
	$(PROTOC) $(PROTOCFLAGS) --java_out=java/generated $^

java/generated/org/apache/mesos/v1/Protos.java: $(V1_MESOS_PROTO)
	$(MKDIR_P) $(@D)
	$(PROTOC) $(PROTOCFLAGS) --java_out=java/generated $^

java/generated/org/apache/mesos/v1/scheduler/Protos.java: $(V1_SCHEDULER_PROTO)
	$(MKDIR_P) $(@D)
	$(PROTOC) $(PROTOCFLAGS) --java_out=java/generated $^


# Targets for generating Python protocol buffer code.
# NOTE: All python protocol buffer code that imports from mesos.proto
# has to get patched using sed, removing the leading 'mesos.'
# namespace qualifier due to the flat hierachy in the resulting
# mesos.interface egg. See MESOS-1750 for more.
python/interface/src/mesos/interface/containerizer_pb2.py: $(CONTAINERIZER_PROTO)
	$(MKDIR_P) $(@D)
	$(PROTOC) -I$(top_srcdir)/include/mesos/containerizer $(PROTOCFLAGS)	\
		--python_out=python/interface/src/mesos/interface $^
	$(SED) -i.bak 's/mesos\.mesos_pb2/mesos_pb2/' $@ && rm $@.bak

python/interface/src/mesos/interface/executor_pb2.py: $(EXECUTOR_PROTO)
	$(MKDIR_P) $(@D)
	$(PROTOC) -I$(top_srcdir)/include/mesos/executor $(PROTOCFLAGS)		\
		--python_out=python/interface/src/mesos/interface $^
	$(SED) -i.bak 's/mesos\.mesos_pb2/mesos_pb2/' $@ && rm $@.bak

python/interface/src/mesos/interface/mesos_pb2.py: $(MESOS_PROTO)
	$(MKDIR_P) $(@D)
	$(PROTOC) -I$(top_srcdir)/include/mesos $(PROTOCFLAGS)			\
		--python_out=python/interface/src/mesos/interface $^

python/interface/src/mesos/interface/scheduler_pb2.py: $(SCHEDULER_PROTO)
	$(MKDIR_P) $(@D)
	$(PROTOC) -I$(top_srcdir)/include/mesos/scheduler $(PROTOCFLAGS)	\
		--python_out=python/interface/src/mesos/interface $^
	$(SED) -i.bak 's/mesos\.mesos_pb2/mesos_pb2/' $@ && rm $@.bak

python/interface/src/mesos/v1/interface/executor_pb2.py: $(V1_EXECUTOR_PROTO)
	$(MKDIR_P) $(@D)
	$(PROTOC) -I$(top_srcdir)/include/mesos/v1/executor $(PROTOCFLAGS)	\
		--python_out=python/interface/src/mesos/v1/interface $^
	$(SED) -i.bak 's/mesos\.mesos_pb2/mesos_pb2/' $@ && rm $@.bak

python/interface/src/mesos/v1/interface/mesos_pb2.py: $(V1_MESOS_PROTO)
	$(MKDIR_P) $(@D)
	$(PROTOC) -I$(top_srcdir)/include/mesos/v1 $(PROTOCFLAGS)		\
		--python_out=python/interface/src/mesos/v1/interface $^

python/interface/src/mesos/v1/interface/scheduler_pb2.py: $(V1_SCHEDULER_PROTO)
	$(MKDIR_P) $(@D)
	$(PROTOC) -I$(top_srcdir)/include/mesos/v1/scheduler $(PROTOCFLAGS)	\
		--python_out=python/interface/src/mesos/v1/interface $^
	$(SED) -i.bak 's/mesos\.mesos_pb2/mesos_pb2/' $@ && rm $@.bak


pkginclude_HEADERS =							\
  $(top_srcdir)/include/mesos/attributes.hpp				\
  $(top_srcdir)/include/mesos/executor.hpp				\
  $(top_srcdir)/include/mesos/hook.hpp					\
  $(top_srcdir)/include/mesos/http.hpp					\
  $(top_srcdir)/include/mesos/mesos.hpp					\
  $(top_srcdir)/include/mesos/mesos.proto				\
  $(top_srcdir)/include/mesos/module.hpp				\
  $(top_srcdir)/include/mesos/resources.hpp				\
  $(top_srcdir)/include/mesos/scheduler.hpp				\
  $(top_srcdir)/include/mesos/type_utils.hpp				\
  $(top_srcdir)/include/mesos/values.hpp

nodist_pkginclude_HEADERS =						\
  ../include/mesos/version.hpp						\
  ../include/mesos/mesos.pb.h

authenticationdir = $(pkgincludedir)/authentication

authentication_HEADERS =						\
  $(top_srcdir)/include/mesos/authentication/authenticatee.hpp		\
  $(top_srcdir)/include/mesos/authentication/authentication.hpp		\
  $(top_srcdir)/include/mesos/authentication/authentication.proto	\
  $(top_srcdir)/include/mesos/authentication/authenticator.hpp

nodist_authentication_HEADERS =						\
  ../include/mesos/authentication/authentication.pb.h

authorizerdir = $(pkgincludedir)/authorizer

authorizer_HEADERS =							\
  $(top_srcdir)/include/mesos/authorizer/authorizer.hpp			\
  $(top_srcdir)/include/mesos/authorizer/authorizer.proto

nodist_authorizer_HEADERS =						\
  ../include/mesos/authorizer/authorizer.pb.h

containerizerdir = $(pkgincludedir)/containerizer

containerizer_HEADERS =							\
  $(top_srcdir)/include/mesos/containerizer/containerizer.hpp		\
  $(top_srcdir)/include/mesos/containerizer/containerizer.proto

nodist_containerizer_HEADERS =						\
  ../include/mesos/containerizer/containerizer.pb.h

executordir = $(pkgincludedir)/executor

executor_HEADERS =							\
  $(top_srcdir)/include/mesos/executor/executor.hpp			\
  $(top_srcdir)/include/mesos/executor/executor.proto

nodist_executor_HEADERS =						\
  ../include/mesos/executor/executor.pb.h

fetcherdir = $(pkgincludedir)/fetcher

fetcher_HEADERS =							\
  $(top_srcdir)/include/mesos/fetcher/fetcher.hpp			\
  $(top_srcdir)/include/mesos/fetcher/fetcher.proto

nodist_fetcher_HEADERS =						\
  ../include/mesos/fetcher/fetcher.pb.h

maintenancedir = $(pkgincludedir)/maintenance

maintenance_HEADERS =							\
  $(top_srcdir)/include/mesos/maintenance/maintenance.hpp		\
  $(top_srcdir)/include/mesos/maintenance/maintenance.proto

nodist_maintenance_HEADERS =						\
  ../include/mesos/maintenance/maintenance.pb.h

masterdir = $(pkgincludedir)/master

master_HEADERS =							\
  $(top_srcdir)/include/mesos/master/allocator.hpp			\
  $(top_srcdir)/include/mesos/master/allocator.proto

nodist_master_HEADERS =							\
  ../include/mesos/master/allocator.pb.h

moduledir = $(pkgincludedir)/module

module_HEADERS =							\
  $(top_srcdir)/include/mesos/module/allocator.hpp			\
  $(top_srcdir)/include/mesos/module/anonymous.hpp			\
  $(top_srcdir)/include/mesos/module/authenticatee.hpp			\
  $(top_srcdir)/include/mesos/module/authenticator.hpp			\
  $(top_srcdir)/include/mesos/module/authorizer.hpp			\
  $(top_srcdir)/include/mesos/module/hook.hpp				\
  $(top_srcdir)/include/mesos/module/isolator.hpp			\
  $(top_srcdir)/include/mesos/module/module.hpp				\
  $(top_srcdir)/include/mesos/module/module.proto			\
  $(top_srcdir)/include/mesos/module/qos_controller.hpp			\
  $(top_srcdir)/include/mesos/module/resource_estimator.hpp

nodist_module_HEADERS =							\
  ../include/mesos/module/module.pb.h

quotadir = $(pkgincludedir)/quota

quota_HEADERS =								\
  $(top_srcdir)/include/mesos/quota/quota.hpp				\
  $(top_srcdir)/include/mesos/quota/quota.proto

nodist_quota_HEADERS =							\
  ../include/mesos/quota/quota.pb.h

schedulerdir = $(pkgincludedir)/scheduler

scheduler_HEADERS =							\
  $(top_srcdir)/include/mesos/scheduler/scheduler.hpp			\
  $(top_srcdir)/include/mesos/scheduler/scheduler.proto

nodist_scheduler_HEADERS =						\
  ../include/mesos/scheduler/scheduler.pb.h

slavedir = $(pkgincludedir)/slave

slave_HEADERS =								\
  $(top_srcdir)/include/mesos/slave/isolator.hpp			\
  $(top_srcdir)/include/mesos/slave/isolator.proto			\
  $(top_srcdir)/include/mesos/slave/oversubscription.hpp		\
  $(top_srcdir)/include/mesos/slave/oversubscription.proto		\
  $(top_srcdir)/include/mesos/slave/qos_controller.hpp			\
  $(top_srcdir)/include/mesos/slave/resource_estimator.hpp

nodist_slave_HEADERS =							\
  ../include/mesos/slave/isolator.pb.h					\
  ../include/mesos/slave/oversubscription.pb.h

uridir = $(pkgincludedir)/uri

uri_HEADERS =								\
  $(top_srcdir)/include/mesos/uri/fetcher.hpp				\
  $(top_srcdir)/include/mesos/uri/uri.hpp				\
  $(top_srcdir)/include/mesos/uri/uri.proto

nodist_uri_HEADERS =							\
  ../include/mesos/uri/uri.pb.h

v1dir = $(pkgincludedir)/v1

v1_HEADERS =								\
  $(top_srcdir)/include/mesos/v1/attributes.hpp				\
  $(top_srcdir)/include/mesos/v1/mesos.hpp				\
  $(top_srcdir)/include/mesos/v1/mesos.proto				\
  $(top_srcdir)/include/mesos/v1/resources.hpp				\
  $(top_srcdir)/include/mesos/v1/scheduler.hpp				\
  $(top_srcdir)/include/mesos/v1/values.hpp

nodist_v1_HEADERS =							\
  ../include/mesos/v1/mesos.pb.h

v1executordir = $(pkgincludedir)/v1/executor

v1executor_HEADERS =							\
  $(top_srcdir)/include/mesos/v1/executor/executor.hpp			\
  $(top_srcdir)/include/mesos/v1/executor/executor.proto

nodist_v1executor_HEADERS =						\
  ../include/mesos/v1/executor/executor.pb.h

v1schedulerdir = $(pkgincludedir)/v1/scheduler

v1scheduler_HEADERS =							\
  $(top_srcdir)/include/mesos/v1/scheduler/scheduler.hpp		\
  $(top_srcdir)/include/mesos/v1/scheduler/scheduler.proto

nodist_v1scheduler_HEADERS =						\
  ../include/mesos/v1/scheduler/scheduler.pb.h


# We even use a convenience library for most of Mesos so that we can
# exclude third party libraries so setuptools/distribute can build a
# self-contained Python library and statically link in the third party
# libraries themselves.
noinst_LTLIBRARIES += libmesos_no_3rdparty.la

nodist_libmesos_no_3rdparty_la_SOURCES = $(CXX_PROTOS)


libmesos_no_3rdparty_la_SOURCES =					\
  master/registry.proto							\
  messages/flags.proto							\
  messages/messages.proto						\
  slave/containerizer/mesos/provisioner/docker/message.proto

# TODO(tillt): Remove authentication/cram_md5/* which will enable us to
# lose the immediate cyrus-sasl2 dependency.
libmesos_no_3rdparty_la_SOURCES +=					\
  authentication/cram_md5/authenticatee.cpp				\
  authentication/cram_md5/authenticator.cpp				\
  authentication/cram_md5/auxprop.cpp					\
  authorizer/authorizer.cpp						\
  authorizer/local/authorizer.cpp					\
  common/attributes.cpp							\
  common/date_utils.cpp							\
  common/http.cpp							\
  common/protobuf_utils.cpp						\
  common/resources.cpp							\
  common/resources_utils.cpp						\
  common/type_utils.cpp							\
  common/values.cpp							\
  docker/docker.cpp							\
  exec/exec.cpp								\
  files/files.cpp							\
  hdfs/hdfs.cpp								\
  hook/manager.cpp							\
  internal/devolve.cpp							\
  internal/evolve.cpp							\
  local/local.cpp							\
  logging/flags.cpp							\
  logging/logging.cpp							\
  master/constants.cpp							\
  master/contender.cpp							\
  master/detector.cpp							\
  master/flags.cpp							\
  master/http.cpp							\
  master/maintenance.cpp						\
  master/master.cpp							\
  master/metrics.cpp							\
  master/quota.cpp							\
  master/quota_handler.cpp						\
  master/registrar.cpp							\
  master/repairer.cpp							\
  master/validation.cpp							\
  master/allocator/allocator.cpp					\
  master/allocator/mesos/hierarchical.cpp				\
  master/allocator/sorter/drf/sorter.cpp				\
  messages/messages.cpp							\
  module/manager.cpp							\
  sched/constants.cpp							\
  sched/sched.cpp							\
  scheduler/scheduler.cpp						\
  slave/constants.cpp							\
  slave/gc.cpp								\
  slave/flags.cpp							\
  slave/http.cpp							\
  slave/metrics.cpp							\
  slave/monitor.cpp							\
  slave/paths.cpp							\
  slave/qos_controller.cpp						\
  slave/qos_controllers/noop.cpp					\
  slave/resource_estimator.cpp						\
  slave/slave.cpp							\
  slave/state.cpp							\
  slave/status_update_manager.cpp					\
  slave/validation.cpp							\
  slave/containerizer/composing.cpp					\
  slave/containerizer/containerizer.cpp					\
  slave/containerizer/docker.cpp					\
  slave/containerizer/external_containerizer.cpp			\
  slave/containerizer/fetcher.cpp					\
  slave/containerizer/isolator.cpp					\
  slave/containerizer/mesos/containerizer.cpp				\
  slave/containerizer/mesos/launch.cpp					\
  slave/containerizer/mesos/launcher.cpp				\
  slave/containerizer/mesos/mount.cpp					\
  slave/containerizer/mesos/isolators/filesystem/posix.cpp		\
  slave/containerizer/mesos/isolators/posix/disk.cpp			\
  slave/containerizer/mesos/provisioner/backend.cpp			\
  slave/containerizer/mesos/provisioner/paths.cpp			\
  slave/containerizer/mesos/provisioner/provisioner.cpp			\
  slave/containerizer/mesos/provisioner/store.cpp			\
  slave/containerizer/mesos/provisioner/appc/paths.cpp			\
  slave/containerizer/mesos/provisioner/appc/spec.cpp			\
  slave/containerizer/mesos/provisioner/appc/store.cpp			\
  slave/containerizer/mesos/provisioner/backends/copy.cpp		\
  slave/containerizer/mesos/provisioner/docker/local_puller.cpp		\
  slave/containerizer/mesos/provisioner/docker/metadata_manager.cpp	\
  slave/containerizer/mesos/provisioner/docker/paths.cpp		\
  slave/containerizer/mesos/provisioner/docker/puller.cpp		\
  slave/containerizer/mesos/provisioner/docker/registry_client.cpp	\
  slave/containerizer/mesos/provisioner/docker/registry_puller.cpp	\
  slave/containerizer/mesos/provisioner/docker/spec.cpp			\
  slave/containerizer/mesos/provisioner/docker/store.cpp		\
  slave/containerizer/mesos/provisioner/docker/token_manager.cpp	\
  slave/resource_estimators/noop.cpp					\
  uri/fetcher.cpp							\
  uri/utils.cpp								\
  uri/fetchers/curl.cpp							\
  usage/usage.cpp							\
  v1/attributes.cpp							\
  v1/mesos.cpp								\
  v1/resources.cpp							\
  v1/values.cpp								\
  version/version.cpp							\
  watcher/whitelist_watcher.cpp						\
  zookeeper/authentication.cpp						\
  zookeeper/contender.cpp						\
  zookeeper/detector.cpp						\
  zookeeper/zookeeper.cpp						\
  zookeeper/group.cpp

libmesos_no_3rdparty_la_SOURCES +=					\
  authentication/cram_md5/authenticatee.hpp				\
  authentication/cram_md5/authenticator.hpp				\
  authentication/cram_md5/auxprop.hpp					\
  authorizer/local/authorizer.hpp					\
  common/build.hpp							\
  common/date_utils.hpp							\
  common/http.hpp							\
  common/parse.hpp							\
  common/protobuf_utils.hpp						\
  common/recordio.hpp							\
  common/resources_utils.hpp						\
  common/status_utils.hpp						\
  credentials/credentials.hpp						\
  docker/docker.hpp							\
  docker/executor.hpp							\
  examples/test_anonymous_module.hpp					\
  examples/test_module.hpp						\
  examples/utils.hpp							\
  files/files.hpp							\
  hdfs/hdfs.hpp								\
  hook/manager.hpp							\
  internal/devolve.hpp							\
  internal/evolve.hpp							\
  local/flags.hpp							\
  local/local.hpp							\
  logging/flags.hpp							\
  logging/logging.hpp							\
  master/constants.hpp							\
  master/contender.hpp							\
  master/detector.hpp							\
  master/flags.hpp							\
  master/machine.hpp							\
  master/maintenance.hpp						\
  master/master.hpp							\
  master/metrics.hpp							\
  master/quota.hpp							\
  master/registrar.hpp							\
  master/registry.hpp							\
  master/repairer.hpp							\
  master/validation.hpp							\
  master/allocator/mesos/allocator.hpp					\
  master/allocator/mesos/hierarchical.hpp				\
  master/allocator/sorter/sorter.hpp					\
  master/allocator/sorter/drf/sorter.hpp				\
  messages/flags.hpp							\
  messages/messages.hpp							\
  module/manager.hpp							\
  sched/constants.hpp							\
  sched/flags.hpp							\
  slave/constants.hpp							\
  slave/flags.hpp							\
  slave/gc.hpp								\
  slave/metrics.hpp							\
  slave/monitor.hpp							\
  slave/paths.hpp							\
  slave/slave.hpp							\
  slave/state.hpp							\
  slave/status_update_manager.hpp					\
  slave/validation.hpp							\
  slave/containerizer/composing.hpp					\
  slave/containerizer/containerizer.hpp					\
  slave/containerizer/docker.hpp					\
  slave/containerizer/external_containerizer.hpp			\
  slave/containerizer/fetcher.hpp					\
  slave/containerizer/isolator.hpp					\
  slave/containerizer/mesos/containerizer.hpp				\
  slave/containerizer/mesos/launch.hpp					\
  slave/containerizer/mesos/launcher.hpp				\
  slave/containerizer/mesos/mount.hpp					\
  slave/containerizer/mesos/isolators/posix.hpp				\
  slave/containerizer/mesos/isolators/filesystem/posix.hpp		\
  slave/containerizer/mesos/isolators/posix/disk.hpp			\
  slave/containerizer/mesos/provisioner/backend.hpp			\
  slave/containerizer/mesos/provisioner/paths.hpp			\
  slave/containerizer/mesos/provisioner/provisioner.hpp			\
  slave/containerizer/mesos/provisioner/store.hpp			\
  slave/containerizer/mesos/provisioner/appc/paths.hpp			\
  slave/containerizer/mesos/provisioner/appc/spec.hpp			\
  slave/containerizer/mesos/provisioner/appc/store.hpp			\
  slave/containerizer/mesos/provisioner/backends/copy.hpp		\
  slave/containerizer/mesos/provisioner/docker/local_puller.hpp		\
  slave/containerizer/mesos/provisioner/docker/message.hpp		\
  slave/containerizer/mesos/provisioner/docker/metadata_manager.hpp	\
  slave/containerizer/mesos/provisioner/docker/paths.hpp		\
  slave/containerizer/mesos/provisioner/docker/puller.hpp		\
  slave/containerizer/mesos/provisioner/docker/registry_client.hpp	\
  slave/containerizer/mesos/provisioner/docker/registry_puller.hpp	\
  slave/containerizer/mesos/provisioner/docker/spec.hpp			\
  slave/containerizer/mesos/provisioner/docker/store.hpp		\
  slave/containerizer/mesos/provisioner/docker/token_manager.hpp	\
  slave/qos_controllers/noop.hpp					\
  slave/resource_estimators/noop.hpp					\
  tests/allocator.hpp							\
  tests/cluster.hpp							\
  tests/containerizer.hpp						\
  tests/environment.hpp							\
  tests/flags.hpp							\
  tests/limiter.hpp							\
  tests/mesos.hpp							\
  tests/module.hpp							\
  tests/script.hpp							\
  tests/utils.hpp							\
  tests/zookeeper.hpp							\
  tests/zookeeper_test_server.hpp					\
  tests/containerizer/isolator.hpp					\
  tests/containerizer/launcher.hpp					\
  tests/containerizer/memory_test_helper.hpp				\
  tests/containerizer/rootfs.hpp					\
  tests/containerizer/setns_test_helper.hpp				\
  tests/containerizer/store.hpp						\
  uri/utils.hpp								\
  uri/fetchers/curl.hpp							\
  uri/schemes/file.hpp							\
  uri/schemes/http.hpp							\
  usage/usage.hpp							\
  version/version.hpp							\
  watcher/whitelist_watcher.hpp						\
  zookeeper/authentication.hpp						\
  zookeeper/contender.hpp						\
  zookeeper/detector.hpp						\
  zookeeper/group.hpp							\
  zookeeper/url.hpp							\
  zookeeper/watcher.hpp							\
  zookeeper/zookeeper.hpp

MESOS_LINUX_FILES =							\
  linux/cgroups.cpp							\
  linux/fs.cpp								\
  linux/perf.cpp							\
  linux/systemd.cpp							\
  slave/containerizer/mesos/linux_launcher.cpp				\
  slave/containerizer/mesos/isolators/cgroups/cpushare.cpp		\
  slave/containerizer/mesos/isolators/cgroups/mem.cpp			\
  slave/containerizer/mesos/isolators/cgroups/perf_event.cpp		\
  slave/containerizer/mesos/isolators/filesystem/linux.cpp		\
  slave/containerizer/mesos/isolators/filesystem/shared.cpp		\
  slave/containerizer/mesos/isolators/namespaces/pid.cpp		\
  slave/containerizer/mesos/provisioner/backends/bind.cpp

MESOS_LINUX_FILES +=							\
  linux/cgroups.hpp							\
  linux/fs.hpp								\
  linux/ns.hpp								\
  linux/perf.hpp							\
  linux/sched.hpp							\
  linux/systemd.hpp							\
  slave/containerizer/mesos/linux_launcher.hpp				\
  slave/containerizer/mesos/isolators/cgroups/constants.hpp		\
  slave/containerizer/mesos/isolators/cgroups/cpushare.hpp		\
  slave/containerizer/mesos/isolators/cgroups/mem.hpp			\
  slave/containerizer/mesos/isolators/cgroups/perf_event.hpp		\
  slave/containerizer/mesos/isolators/filesystem/linux.hpp		\
  slave/containerizer/mesos/isolators/filesystem/shared.hpp		\
  slave/containerizer/mesos/isolators/namespaces/pid.hpp		\
  slave/containerizer/mesos/provisioner/backends/bind.hpp

MESOS_NETWORK_ISOLATOR_FILES =						\
  linux/routing/route.cpp						\
  linux/routing/utils.cpp						\
  linux/routing/diagnosis/diagnosis.cpp					\
  linux/routing/filter/basic.cpp					\
  linux/routing/filter/icmp.cpp						\
  linux/routing/filter/ip.cpp						\
  linux/routing/link/link.cpp						\
  linux/routing/queueing/fq_codel.cpp					\
  linux/routing/queueing/htb.cpp					\
  linux/routing/queueing/ingress.cpp					\
  slave/containerizer/mesos/isolators/network/port_mapping.cpp

MESOS_NETWORK_ISOLATOR_FILES +=						\
  linux/routing/handle.hpp						\
  linux/routing/internal.hpp						\
  linux/routing/route.hpp						\
  linux/routing/utils.hpp						\
  linux/routing/diagnosis/diagnosis.hpp					\
  linux/routing/filter/action.hpp					\
  linux/routing/filter/basic.hpp					\
  linux/routing/filter/filter.hpp					\
  linux/routing/filter/handle.hpp					\
  linux/routing/filter/icmp.hpp						\
  linux/routing/filter/internal.hpp					\
  linux/routing/filter/ip.hpp						\
  linux/routing/filter/priority.hpp					\
  linux/routing/link/internal.hpp					\
  linux/routing/link/link.hpp						\
  linux/routing/queueing/discipline.hpp					\
  linux/routing/queueing/fq_codel.hpp					\
  linux/routing/queueing/htb.hpp					\
  linux/routing/queueing/ingress.hpp					\
  linux/routing/queueing/internal.hpp					\
  linux/routing/queueing/statistics.hpp					\
  slave/containerizer/mesos/isolators/network/port_mapping.hpp

if OS_LINUX
<<<<<<< HEAD
  libmesos_no_3rdparty_la_SOURCES += linux/cgroups.cpp
  libmesos_no_3rdparty_la_SOURCES += linux/fs.cpp
  libmesos_no_3rdparty_la_SOURCES += linux/perf.cpp
  libmesos_no_3rdparty_la_SOURCES += linux/systemd.cpp
  libmesos_no_3rdparty_la_SOURCES += slave/containerizer/linux_launcher.cpp
  libmesos_no_3rdparty_la_SOURCES += slave/containerizer/mesos/isolators/cgroups/cpushare.cpp
  libmesos_no_3rdparty_la_SOURCES += slave/containerizer/mesos/isolators/cgroups/mem.cpp
  libmesos_no_3rdparty_la_SOURCES += slave/containerizer/mesos/isolators/cgroups/perf_event.cpp
  libmesos_no_3rdparty_la_SOURCES += slave/containerizer/mesos/isolators/filesystem/linux.cpp
  libmesos_no_3rdparty_la_SOURCES += slave/containerizer/mesos/isolators/filesystem/shared.cpp
  libmesos_no_3rdparty_la_SOURCES += slave/containerizer/mesos/isolators/namespaces/pid.cpp
  libmesos_no_3rdparty_la_SOURCES += slave/containerizer/mesos/provisioner/backends/bind.cpp
  libmesos_no_3rdparty_la_SOURCES += slave/containerizer/mesos/provisioner/backends/overlay.cpp
=======
libmesos_no_3rdparty_la_SOURCES += $(MESOS_LINUX_FILES)
>>>>>>> 5820cd36
else
EXTRA_DIST += $(MESOS_LINUX_FILES)
endif

if WITH_NETWORK_ISOLATOR
libmesos_no_3rdparty_la_SOURCES += $(MESOS_NETWORK_ISOLATOR_FILES)
else
EXTRA_DIST += $(MESOS_NETWORK_ISOLATOR_FILES)
endif

<<<<<<< HEAD
libmesos_no_3rdparty_la_SOURCES +=						\
	authentication/cram_md5/authenticatee.hpp				\
	authentication/cram_md5/authenticator.hpp				\
	authentication/cram_md5/auxprop.hpp					\
	authorizer/local/authorizer.hpp						\
	common/build.hpp							\
	common/date_utils.hpp							\
	common/http.hpp								\
	common/parse.hpp							\
	common/protobuf_utils.hpp						\
	common/recordio.hpp							\
	common/resources_utils.hpp						\
	common/status_utils.hpp							\
	credentials/credentials.hpp						\
	examples/test_anonymous_module.hpp					\
	examples/test_module.hpp						\
	examples/utils.hpp							\
	files/files.hpp								\
	hdfs/hdfs.hpp								\
	hook/manager.hpp							\
	internal/devolve.hpp							\
	internal/evolve.hpp							\
	linux/cgroups.hpp							\
	linux/fs.hpp								\
	linux/ns.hpp								\
	linux/perf.hpp								\
	linux/sched.hpp								\
	linux/systemd.hpp							\
	local/flags.hpp								\
	local/local.hpp								\
	logging/flags.hpp							\
	logging/logging.hpp							\
	master/contender.hpp							\
	master/constants.hpp							\
	master/detector.hpp							\
	master/flags.hpp							\
	master/machine.hpp							\
	master/maintenance.hpp							\
	master/master.hpp							\
	master/metrics.hpp							\
	master/repairer.hpp							\
	master/registrar.hpp							\
	master/validation.hpp							\
	master/allocator/mesos/allocator.hpp					\
	master/allocator/mesos/hierarchical.hpp					\
	master/allocator/sorter/drf/sorter.hpp					\
	master/allocator/sorter/sorter.hpp					\
	messages/flags.hpp							\
	messages/messages.hpp							\
	module/manager.hpp							\
	sched/constants.hpp							\
	sched/flags.hpp								\
	slave/constants.hpp							\
	slave/flags.hpp								\
	slave/gc.hpp								\
	slave/metrics.hpp							\
	slave/monitor.hpp							\
	slave/paths.hpp								\
	slave/slave.hpp								\
	slave/state.hpp								\
	slave/status_update_manager.hpp						\
	slave/validation.hpp							\
	slave/containerizer/containerizer.hpp					\
	slave/containerizer/external_containerizer.hpp				\
	slave/containerizer/fetcher.hpp						\
	slave/containerizer/isolator.hpp					\
	slave/containerizer/launcher.hpp					\
	slave/containerizer/linux_launcher.hpp					\
	slave/containerizer/mesos/containerizer.hpp				\
	slave/containerizer/mesos/launch.hpp					\
	slave/containerizer/mesos/isolators/posix.hpp				\
	slave/containerizer/mesos/isolators/posix/disk.hpp			\
	slave/containerizer/mesos/isolators/cgroups/constants.hpp		\
	slave/containerizer/mesos/isolators/cgroups/cpushare.hpp		\
	slave/containerizer/mesos/isolators/cgroups/mem.hpp			\
	slave/containerizer/mesos/isolators/cgroups/perf_event.hpp		\
	slave/containerizer/mesos/isolators/filesystem/linux.hpp		\
	slave/containerizer/mesos/isolators/filesystem/posix.hpp		\
	slave/containerizer/mesos/isolators/filesystem/shared.hpp		\
	slave/containerizer/mesos/isolators/namespaces/pid.hpp			\
	slave/containerizer/mesos/provisioner/paths.hpp				\
	slave/containerizer/mesos/provisioner/provisioner.hpp			\
	slave/containerizer/mesos/provisioner/store.hpp				\
	slave/containerizer/mesos/provisioner/appc/paths.hpp			\
	slave/containerizer/mesos/provisioner/appc/spec.hpp			\
	slave/containerizer/mesos/provisioner/appc/store.hpp			\
	slave/containerizer/mesos/provisioner/backend.hpp			\
	slave/containerizer/mesos/provisioner/backends/bind.hpp			\
	slave/containerizer/mesos/provisioner/backends/copy.hpp			\
	slave/containerizer/mesos/provisioner/backends/overlay.hpp			\
	slave/containerizer/mesos/provisioner/docker/local_puller.hpp		\
	slave/containerizer/mesos/provisioner/docker/message.hpp		\
	slave/containerizer/mesos/provisioner/docker/metadata_manager.hpp	\
	slave/containerizer/mesos/provisioner/docker/paths.hpp			\
	slave/containerizer/mesos/provisioner/docker/puller.hpp			\
	slave/containerizer/mesos/provisioner/docker/registry_client.hpp	\
	slave/containerizer/mesos/provisioner/docker/spec.hpp			\
	slave/containerizer/mesos/provisioner/docker/store.hpp			\
	slave/containerizer/mesos/provisioner/docker/token_manager.hpp		\
	slave/qos_controllers/noop.hpp						\
	slave/resource_estimators/noop.hpp					\
	tests/cluster.hpp							\
	tests/containerizer.hpp							\
	tests/environment.hpp							\
	tests/flags.hpp								\
	tests/limiter.hpp							\
	tests/mesos.hpp								\
	tests/module.hpp							\
	tests/script.hpp							\
	tests/utils.hpp								\
	tests/zookeeper.hpp							\
	tests/zookeeper_test_server.hpp						\
	tests/containerizer/isolator.hpp					\
	tests/containerizer/launcher.hpp					\
	tests/containerizer/memory_test_helper.hpp				\
	tests/containerizer/provisioner.hpp					\
	tests/containerizer/rootfs.hpp						\
	tests/containerizer/setns_test_helper.hpp				\
	usage/usage.hpp								\
	version/version.hpp							\
	watcher/whitelist_watcher.hpp						\
	zookeeper/authentication.hpp						\
	zookeeper/contender.hpp							\
	zookeeper/detector.hpp							\
	zookeeper/group.hpp							\
	zookeeper/url.hpp							\
	zookeeper/watcher.hpp							\
	zookeeper/zookeeper.hpp

=======
>>>>>>> 5820cd36
libmesos_no_3rdparty_la_CPPFLAGS = $(MESOS_CPPFLAGS)

libmesos_no_3rdparty_la_LIBADD = # Initialized to enable using +=.

# Convenience library that *always* gets rebuilt to ensure accurate info.
noinst_LTLIBRARIES += libbuild.la
libbuild_la_SOURCES = common/build.cpp
libbuild_la_CPPFLAGS = $(AM_CPPFLAGS)
libbuild_la_CPPFLAGS += $(MESOS_CPPFLAGS)
libbuild_la_CPPFLAGS += -DBUILD_DATE="\"$$(date '+%Y-%m-%d %H:%M:%S')\""
libbuild_la_CPPFLAGS += -DBUILD_TIME="\"$$(date '+%s')\""
libbuild_la_CPPFLAGS += -DBUILD_USER="\"$$USER\""
libbuild_la_CPPFLAGS += -DBUILD_JAVA_JVM_LIBRARY=\"$(JAVA_JVM_LIBRARY)\"

if GIT_REPO
BUILD_GIT_SHA=$$(sh -c 'cd $(top_srcdir); \
  SHA=`git log -n 1 --format=%H 2> /dev/null` && \
  echo -DBUILD_GIT_SHA=\"$$SHA\"')
libbuild_la_CPPFLAGS += $(BUILD_GIT_SHA)

BUILD_GIT_BRANCH=$$(sh -c 'cd $(top_srcdir); \
  BRANCH=`git symbolic-ref HEAD 2> /dev/null` && \
  echo -DBUILD_GIT_BRANCH=\"$$BRANCH\"')
libbuild_la_CPPFLAGS += $(BUILD_GIT_BRANCH)

BUILD_GIT_TAG=$$(sh -c 'cd $(top_srcdir); \
  TAG=`git describe --exact --tags 2> /dev/null` && \
  echo -DBUILD_GIT_TAG=\"$$TAG\"')
libbuild_la_CPPFLAGS += $(BUILD_GIT_TAG)
endif

# We need to escape the build flags properly.
BUILD_FLAGS = $(echo $(MESOS_CPPFLAGS) $(CPPFLAGS) | $(SED) 's/\"/\\\"/g')	\
              $(echo $(AM_CFLAGS) $(CFLAGS) | $(SED) 's/\"/\\\"/g')		\
              $(echo $(AM_CXXFLAGS) $(CXXFLAGS) | $(SED) 's/\"/\\\"/g')

# TODO(benh): Provide other build flags.

libbuild_la_CPPFLAGS += -DBUILD_FLAGS="\"$$BUILD_FLAGS\""

libmesos_no_3rdparty_la_LIBADD += libbuild.la


# Convenience library for building the replicated log in order to
# include the leveldb headers.
noinst_LTLIBRARIES += liblog.la
liblog_la_SOURCES =							\
  log/catchup.cpp							\
  log/consensus.cpp							\
  log/coordinator.cpp							\
  log/leveldb.cpp							\
  log/log.cpp								\
  log/recover.cpp							\
  log/replica.cpp							\
  log/tool/benchmark.cpp						\
  log/tool/initialize.cpp						\
  log/tool/read.cpp							\
  log/tool/replica.cpp
liblog_la_SOURCES +=							\
  log/catchup.hpp							\
  log/consensus.hpp							\
  log/coordinator.hpp							\
  log/leveldb.hpp							\
  log/log.hpp								\
  log/network.hpp							\
  log/recover.hpp							\
  log/replica.hpp							\
  log/storage.hpp							\
  log/tool.hpp								\
  log/tool/benchmark.hpp						\
  log/tool/initialize.hpp						\
  log/tool/read.hpp							\
  log/tool/replica.hpp							\
  messages/log.hpp							\
  messages/log.proto
nodist_liblog_la_SOURCES = $(CXX_LOG_PROTOS)
liblog_la_CPPFLAGS = $(MESOS_CPPFLAGS)

libmesos_no_3rdparty_la_LIBADD += liblog.la


# Convenience library for building "state" abstraction in order to
# include the leveldb headers.
noinst_LTLIBRARIES += libstate.la
libstate_la_SOURCES =							\
  state/in_memory.cpp							\
  state/leveldb.cpp							\
  state/log.cpp								\
  state/zookeeper.cpp
libstate_la_SOURCES +=							\
  state/in_memory.hpp							\
  state/leveldb.hpp							\
  state/log.hpp								\
  state/protobuf.hpp							\
  state/state.hpp							\
  state/storage.hpp							\
  state/zookeeper.hpp							\
  messages/state.hpp							\
  messages/state.proto
nodist_libstate_la_SOURCES = $(CXX_STATE_PROTOS)
libstate_la_CPPFLAGS = $(MESOS_CPPFLAGS)

libmesos_no_3rdparty_la_LIBADD += libstate.la


# The final result!
lib_LTLIBRARIES += libmesos.la

# Include as part of the distribution.
libmesos_la_SOURCES =							\
  $(ALLOCATOR_PROTO)							\
  $(AUTHENTICATION_PROTO)						\
  $(AUTHORIZATION_PROTO)						\
  $(CONTAINERIZER_PROTO)						\
  $(EXECUTOR_PROTO)							\
  $(FETCHER_PROTO)							\
  $(MAINTENANCE_PROTO)							\
  $(MESOS_PROTO)							\
  $(MODULE_PROTO)							\
  $(QUOTA_PROTO)							\
  $(SCHEDULER_PROTO)							\
  $(ISOLATOR_PROTO)							\
  $(OVERSUBSCRIPTION_PROTO)						\
  $(URI_PROTO)								\
  $(V1_EXECUTOR_PROTO)							\
  $(V1_MESOS_PROTO)							\
  $(V1_SCHEDULER_PROTO)

libmesos_la_LDFLAGS = -release $(PACKAGE_VERSION)

# Since we just include the convenience library (and no sources), we
# need to tell libtool to build this as a C++ library.
libmesos_la_LIBTOOLFLAGS = --tag=CXX

# Add the convenience library.
libmesos_la_LIBADD =							\
  libmesos_no_3rdparty.la						\
  -lsvn_subr-1								\
  -lsvn_delta-1								\
  -lapr-1

libmesos_la_LIBADD += ../$(LIBPROCESS)/libprocess.la

# For non-convenience libraries we need to link them in to make the shared
# library each time. (Currently, we don't support platforms where this is not
# possible.)
if WITH_BUNDLED_GLOG
libmesos_la_LIBADD += ../$(GLOG)/libglog.la
else
libmesos_la_LIBADD += -lglog
LDADD += -lglog
endif

if WITH_BUNDLED_LEVELDB
# We need to directly include the leveldb library in order to avoid
# the installed libmesos.la file to include leveldb in
# 'dependency_libs' (via '-L../3rdparty/leveldb -lleveldb').

libmesos_la_LIBADD += ../$(LEVELDB)/libleveldb.a
else
libmesos_la_LIBADD += -lleveldb
LDADD += -lleveldb
endif

if WITH_BUNDLED_ZOOKEEPER
libmesos_la_LIBADD += ../$(ZOOKEEPER)/libzookeeper_mt.la
else
libmesos_la_LIBADD += -lzookeeper_mt
LDADD += -lzookeeper_mt
endif

if WITH_BUNDLED_PROTOBUF
libmesos_la_LIBADD += ../$(PROTOBUF)/src/libprotobuf.la
else
libmesos_la_LIBADD += -lprotobuf
LDADD += -lprotobuf
endif


# Binaries.
sbin_PROGRAMS += mesos-master
mesos_master_SOURCES = master/main.cpp
mesos_master_CPPFLAGS = $(MESOS_CPPFLAGS)
mesos_master_LDADD = libmesos.la $(LDADD)

sbin_PROGRAMS += mesos-slave
mesos_slave_SOURCES = slave/main.cpp
mesos_slave_CPPFLAGS = $(MESOS_CPPFLAGS)
mesos_slave_LDADD = libmesos.la $(LDADD)

bin_PROGRAMS += mesos-local
mesos_local_SOURCES = local/main.cpp
mesos_local_CPPFLAGS = $(MESOS_CPPFLAGS)
mesos_local_LDADD = libmesos.la $(LDADD)

pkglibexec_PROGRAMS += mesos-fetcher
mesos_fetcher_SOURCES = launcher/fetcher.cpp
mesos_fetcher_CPPFLAGS = $(MESOS_CPPFLAGS)
mesos_fetcher_LDADD = libmesos.la $(LDADD)

pkglibexec_PROGRAMS += mesos-executor
mesos_executor_SOURCES = launcher/executor.cpp
mesos_executor_CPPFLAGS = $(MESOS_CPPFLAGS)
mesos_executor_LDADD = libmesos.la $(LDADD)

pkglibexec_PROGRAMS += mesos-containerizer
mesos_containerizer_SOURCES = slave/containerizer/mesos/main.cpp
mesos_containerizer_CPPFLAGS = $(MESOS_CPPFLAGS)
mesos_containerizer_LDADD = libmesos.la $(LDADD)

if WITH_NETWORK_ISOLATOR
pkglibexec_PROGRAMS += mesos-network-helper
mesos_network_helper_SOURCES = slave/containerizer/mesos/isolators/network/helper.cpp
mesos_network_helper_CPPFLAGS = $(MESOS_CPPFLAGS)
mesos_network_helper_LDADD = libmesos.la $(LDADD)
endif

pkglibexec_PROGRAMS += mesos-health-check
mesos_health_check_SOURCES = health-check/main.cpp
mesos_health_check_CPPFLAGS = $(MESOS_CPPFLAGS)
mesos_health_check_LDADD = libmesos.la $(LDADD)

pkglibexec_PROGRAMS += mesos-usage
mesos_usage_SOURCES = usage/main.cpp
mesos_usage_CPPFLAGS = $(MESOS_CPPFLAGS)
mesos_usage_LDADD = libmesos.la $(LDADD)

pkglibexec_PROGRAMS += mesos-docker-executor
mesos_docker_executor_SOURCES = docker/executor.cpp
mesos_docker_executor_CPPFLAGS = $(MESOS_CPPFLAGS)
mesos_docker_executor_LDADD = libmesos.la $(LDADD)

bin_PROGRAMS += mesos-log
mesos_log_SOURCES = log/main.cpp
mesos_log_CPPFLAGS = $(MESOS_CPPFLAGS)
mesos_log_LDADD = libmesos.la $(LDADD)

bin_PROGRAMS += mesos
mesos_SOURCES = cli/mesos.cpp
mesos_CPPFLAGS = $(MESOS_CPPFLAGS)
mesos_LDADD = libmesos.la $(LDADD)

bin_PROGRAMS += mesos-execute
mesos_execute_SOURCES = cli/execute.cpp
mesos_execute_CPPFLAGS = $(MESOS_CPPFLAGS)
mesos_execute_LDADD = libmesos.la $(LDADD)

bin_PROGRAMS += mesos-resolve
mesos_resolve_SOURCES = cli/resolve.cpp
mesos_resolve_CPPFLAGS = $(MESOS_CPPFLAGS)
mesos_resolve_LDADD = libmesos.la $(LDADD)

# Need to distribute and install mesos-*.
dist_bin_SCRIPTS +=							\
  cli/mesos-cat								\
  cli/mesos-ps								\
  cli/mesos-scp								\
  cli/mesos-tail

# Need to distribute/install webui javascript. We use 'pkgdatadir'
# instead of 'datadir' as the install directory so we get the
# package name (i.e., 'mesos') as part of the path (i.e.,
# /path/to/mesos/webui versus something like /path/to/webui). Note
# that 'datadir' (e.g., /usr/local/share) is for read-only "data" and
# 'sysconfdir' (e.g., /usr/local/var) is for modifiable "data".
nobase_dist_pkgdata_DATA +=						\
  webui/master/static/js/app.js						\
  webui/master/static/js/controllers.js					\
  webui/master/static/js/jquery.pailer.js				\
  webui/master/static/js/services.js

# Need to distribute/install webui CSS.
nobase_dist_pkgdata_DATA +=						\
  webui/master/static/css/bootstrap-3.0.3.min.css			\
  webui/master/static/css/mesos.css

# Need to distribute/install webui HTML.
nobase_dist_pkgdata_DATA +=						\
  webui/master/static/browse.html					\
  webui/master/static/framework.html					\
  webui/master/static/frameworks.html					\
  webui/master/static/home.html						\
  webui/master/static/index.html					\
  webui/master/static/offers.html					\
  webui/master/static/pailer.html					\
  webui/master/static/slave.html					\
  webui/master/static/slave_executor.html				\
  webui/master/static/slave_framework.html				\
  webui/master/static/slaves.html					\
  webui/master/static/directives/pagination.html			\
  webui/master/static/directives/tableHeader.html			\
  webui/master/static/directives/timestamp.html

# Need to distribute/install webui images.
nobase_dist_pkgdata_DATA +=						\
  webui/master/static/ico/favicon.ico					\
  webui/master/static/img/loading.gif

# Need to distribute/install webui fonts.
nobase_dist_pkgdata_DATA +=						\
  webui/master/static/fonts/glyphicons-halflings-regular.eot		\
  webui/master/static/fonts/glyphicons-halflings-regular.svg		\
  webui/master/static/fonts/glyphicons-halflings-regular.ttf		\
  webui/master/static/fonts/glyphicons-halflings-regular.woff

# Need to distribute/install third-party javascript.
nobase_dist_pkgdata_DATA +=						\
  webui/master/static/js/angular-1.2.3.js				\
  webui/master/static/js/angular-1.2.3.min.js				\
  webui/master/static/js/angular-route-1.2.3.js				\
  webui/master/static/js/angular-route-1.2.3.min.js			\
  webui/master/static/js/jquery-1.7.1.js				\
  webui/master/static/js/jquery-1.7.1.min.js				\
  webui/master/static/js/relative-date.js				\
  webui/master/static/js/ui-bootstrap-tpls-0.9.0.js			\
  webui/master/static/js/ui-bootstrap-tpls-0.9.0.min.js			\
  webui/master/static/js/underscore-1.4.3.js				\
  webui/master/static/js/underscore-1.4.3.min.js			\
  webui/master/static/js/zeroclipboard-1.1.7.js				\
  webui/master/static/js/zeroclipboard-1.1.7.min.js			\
  webui/master/static/obj/zeroclipboard-1.1.7.swf

# And the deploy related stuff.
nodist_sbin_SCRIPTS +=							\
  deploy/mesos-daemon.sh						\
  deploy/mesos-start-cluster.sh						\
  deploy/mesos-start-masters.sh						\
  deploy/mesos-start-slaves.sh						\
  deploy/mesos-stop-cluster.sh						\
  deploy/mesos-stop-masters.sh						\
  deploy/mesos-stop-slaves.sh

pkgsysconf_DATA +=							\
  deploy/mesos-deploy-env.sh.template					\
  deploy/mesos-master-env.sh.template					\
  deploy/mesos-slave-env.sh.template

# Need to explicitly add this because by default DATA files are not
# included in distributions.
EXTRA_DIST +=								\
  deploy/mesos-deploy-env.sh.template					\
  deploy/mesos-master-env.sh.template					\
  deploy/mesos-slave-env.sh.template

# Java related files are listed outside if HAS_JAVA so we can add them
# to EXTRA_DIST unconditionally.

# Mesos JAR.
MESOS_JAR = java/target/mesos-$(PACKAGE_VERSION).jar
MESOS_JAR_SOURCE =							\
  $(srcdir)/java/src/org/apache/mesos/ExecutorDriver.java		\
  $(srcdir)/java/src/org/apache/mesos/Executor.java			\
  $(srcdir)/java/src/org/apache/mesos/Log.java				\
  $(srcdir)/java/src/org/apache/mesos/MesosExecutorDriver.java		\
  $(srcdir)/java/src/org/apache/mesos/MesosSchedulerDriver.java		\
  $(srcdir)/java/src/org/apache/mesos/SchedulerDriver.java		\
  $(srcdir)/java/src/org/apache/mesos/Scheduler.java			\
  $(srcdir)/java/src/org/apache/mesos/state/AbstractState.java		\
  $(srcdir)/java/src/org/apache/mesos/state/InMemoryState.java		\
  $(srcdir)/java/src/org/apache/mesos/state/LevelDBState.java		\
  $(srcdir)/java/src/org/apache/mesos/state/LogState.java		\
  $(srcdir)/java/src/org/apache/mesos/state/State.java			\
  $(srcdir)/java/src/org/apache/mesos/state/Variable.java		\
  $(srcdir)/java/src/org/apache/mesos/state/ZooKeeperState.java
MESOS_JAR_GENERATED = $(JAVA_PROTOS) $(V1_JAVA_PROTOS)			\
  java/generated/org/apache/mesos/MesosNativeLibrary.java
EXTRA_DIST += $(MESOS_JAR_SOURCE)					\
  $(srcdir)/java/generated/org/apache/mesos/MesosNativeLibrary.java.in

# We build all the Java examples into their own JAR.
EXAMPLES_JAR = examples.jar
EXAMPLES_SOURCE =							\
  $(srcdir)/examples/java/TestExceptionFramework.java			\
  $(srcdir)/examples/java/TestExecutor.java				\
  $(srcdir)/examples/java/TestFramework.java				\
  $(srcdir)/examples/java/TestLog.java					\
  $(srcdir)/examples/java/TestMultipleExecutorsFramework.java
EXTRA_DIST += $(EXAMPLES_SOURCE)


if HAS_JAVA

$(MESOS_JAR): $(MESOS_JAR_SOURCE) $(MESOS_JAR_GENERATED) java/mesos.pom
	@echo "Building mesos-$(PACKAGE_VERSION).jar ..."
	@cd $(abs_top_builddir)/src/java && $(MVN) -f mesos.pom clean package

# Convenience library for JNI bindings.
# TODO(Charles Reiss): We really should be building the Java library
# with -module, which means it should be a different library than the
# main libmesos.so.
noinst_LTLIBRARIES += libjava.la

libjava_la_SOURCES =							\
  java/jni/convert.cpp							\
  java/jni/convert.hpp							\
  java/jni/construct.cpp						\
  java/jni/construct.hpp						\
  java/jni/org_apache_mesos_Log.cpp					\
  java/jni/org_apache_mesos_MesosExecutorDriver.cpp			\
  java/jni/org_apache_mesos_MesosNativeLibrary.cpp			\
  java/jni/org_apache_mesos_MesosSchedulerDriver.cpp			\
  java/jni/org_apache_mesos_state_AbstractState.cpp			\
  java/jni/org_apache_mesos_state_LevelDBState.cpp			\
  java/jni/org_apache_mesos_state_LogState.cpp				\
  java/jni/org_apache_mesos_state_Variable.cpp				\
  java/jni/org_apache_mesos_state_ZooKeeperState.cpp			\
  jvm/jvm.cpp								\
  jvm/jvm.hpp								\
  jvm/java/io.hpp							\
  jvm/java/lang.hpp							\
  jvm/java/net.hpp							\
  jvm/org/apache/log4j.cpp						\
  jvm/org/apache/log4j.hpp						\
  jvm/org/apache/zookeeper.cpp						\
  jvm/org/apache/zookeeper.hpp

libjava_la_CPPFLAGS = $(MESOS_CPPFLAGS)
libjava_la_CPPFLAGS += $(JAVA_CPPFLAGS)
libjava_la_CPPFLAGS += -I$(srcdir)/java/jni -Ijava/jni

libjava_la_DEPENDENCIES =						\
  $(CONTAINERIZER_PROTO)						\
  $(MESOS_PROTO)							\
  $(V1_EXECUTOR_PROTO)							\
  $(V1_MESOS_PROTO)							\
  $(V1_SCHEDULER_PROTO)

# We don't add libjava.la to libmesos_no_3rdparty.la so we don't
# include the JNI bindings in the Python egg (but we might want to
# reconsider this in the future).
libmesos_la_LIBADD += libjava.la

# We need to generate the JNI header files before we build the sources
# and the easiest way to do that with autotools is with the
# BUILT_SOURCES mechanism. The downside of this is that a user cannot
# run 'make libjava.la' (or any target that uses BUILT_SOURCES) but
# that should not matter as libjava.la is just a convenience library
# and should not get exposed.

nodist_libjava_la_SOURCES =						\
  java/jni/org_apache_mesos_Log.h					\
  java/jni/org_apache_mesos_MesosExecutorDriver.h			\
  java/jni/org_apache_mesos_MesosSchedulerDriver.h			\
  java/jni/org_apache_mesos_state_AbstractState.h			\
  java/jni/org_apache_mesos_state_LevelDBState.h			\
  java/jni/org_apache_mesos_state_LogState.h				\
  java/jni/org_apache_mesos_state_Variable.h				\
  java/jni/org_apache_mesos_state_ZooKeeperState.h

BUILT_SOURCES += $(nodist_libjava_la_SOURCES)

java/jni/org_apache_mesos_MesosSchedulerDriver.h: $(MESOS_JAR)
	$(JAVA_HOME)/bin/javah -d java/jni				\
	-classpath $(MESOS_JAR):@PROTOBUF_JAR@				\
	  org.apache.mesos.MesosSchedulerDriver

java/jni/org_apache_mesos_MesosExecutorDriver.h: $(MESOS_JAR)
	$(JAVA_HOME)/bin/javah -d java/jni				\
	-classpath $(MESOS_JAR):@PROTOBUF_JAR@				\
          org.apache.mesos.MesosExecutorDriver

java/jni/org_apache_mesos_Log.h: $(MESOS_JAR)
	$(JAVA_HOME)/bin/javah -d java/jni				\
	-classpath $(MESOS_JAR):@PROTOBUF_JAR@				\
	  org.apache.mesos.Log

java/jni/org_apache_mesos_state_AbstractState.h: $(MESOS_JAR)
	$(JAVA_HOME)/bin/javah -d java/jni				\
	-classpath $(MESOS_JAR):@PROTOBUF_JAR@				\
	  org.apache.mesos.state.AbstractState

java/jni/org_apache_mesos_state_LevelDBState.h: $(MESOS_JAR)
	$(JAVA_HOME)/bin/javah -d java/jni				\
	-classpath $(MESOS_JAR):@PROTOBUF_JAR@				\
	  org.apache.mesos.state.LevelDBState

java/jni/org_apache_mesos_state_LogState.h: $(MESOS_JAR)
	$(JAVA_HOME)/bin/javah -d java/jni				\
	-classpath $(MESOS_JAR):@PROTOBUF_JAR@				\
	  org.apache.mesos.state.LogState

java/jni/org_apache_mesos_state_Variable.h: $(MESOS_JAR)
	$(JAVA_HOME)/bin/javah -d java/jni				\
	-classpath $(MESOS_JAR):@PROTOBUF_JAR@				\
	  org.apache.mesos.state.Variable

java/jni/org_apache_mesos_state_ZooKeeperState.h: $(MESOS_JAR)
	$(JAVA_HOME)/bin/javah -d java/jni				\
	-classpath $(MESOS_JAR):@PROTOBUF_JAR@				\
	  org.apache.mesos.state.ZooKeeperState

$(EXAMPLES_JAR): $(EXAMPLES_SOURCE)
	@echo "Building examples.jar ..."
	$(MKDIR_P) examples/java
	$(JAVA_HOME)/bin/javac -source 1.6 -target 1.6			\
          -cp ../$(ZOOKEEPER_JAR):@PROTOBUF_JAR@:$(MESOS_JAR):$(srcdir)/examples/java	\
          -sourcepath $(srcdir)/examples/java -d examples/java	        \
          $(srcdir)/examples/java/*.java
	$(JAVA_HOME)/bin/jar cf $@ -C examples/java .

CLEANFILES += $(EXAMPLES_JAR)

maven-install: $(MESOS_JAR) java/mesos.pom
	$(MVN) -f java/mesos.pom install

PHONY_TARGETS += maven-install
endif # HAS_JAVA

clean-java:
	-rm -rf java/target
	-rm -f examples/java/*.class
	-rm -f java/jni/org_apache_mesos*.h

PHONY_TARGETS += clean-java


# Python files listed outside HAS_PYTHON so they are included with the
# distribution unconditionally.
PYTHON_SOURCE =								\
  python/cli/src/mesos/__init__.py					\
  python/cli/src/mesos/cli.py						\
  python/cli/src/mesos/futures.py					\
  python/cli/src/mesos/http.py						\
  python/interface/src/mesos/__init__.py				\
  python/interface/src/mesos/interface/__init__.py			\
  python/interface/src/mesos/v1/__init__.py				\
  python/interface/src/mesos/v1/interface/__init__.py			\
  python/native/src/mesos/__init__.py					\
  python/native/src/mesos/native/__init__.py				\
  python/native/src/mesos/native/mesos_executor_driver_impl.cpp		\
  python/native/src/mesos/native/mesos_executor_driver_impl.hpp		\
  python/native/src/mesos/native/mesos_scheduler_driver_impl.cpp	\
  python/native/src/mesos/native/mesos_scheduler_driver_impl.hpp	\
  python/native/src/mesos/native/module.cpp				\
  python/native/src/mesos/native/module.hpp				\
  python/native/src/mesos/native/proxy_executor.cpp			\
  python/native/src/mesos/native/proxy_executor.hpp			\
  python/native/src/mesos/native/proxy_scheduler.cpp			\
  python/native/src/mesos/native/proxy_scheduler.hpp			\
  python/src/mesos/__init__.py

EXTRA_DIST += $(PYTHON_SOURCE)

if HAS_PYTHON

if WITH_BUNDLED_PROTOBUF
# Build a protobuf Python egg.
PROTOBUF_EGG_SUFFIX = $(PROTOBUF_VERSION)$(PYTHON_EGG_PUREPY_POSTFIX).egg
PROTOBUF_EGG = ../$(PROTOBUF)/python/dist/protobuf-$(PROTOBUF_EGG_SUFFIX)

$(PROTOBUF_EGG):
	@echo "Building protobuf Python egg ..."
	cd ../$(PROTOBUF)/python &&			\
	  CC="$(CC)"					\
	  CXX="$(CXX)"					\
	  CFLAGS="$(CFLAGS)"				\
	  CXXFLAGS="$(CXXFLAGS)"			\
	  PYTHONPATH=$(abs_top_builddir)/$(DISTRIBUTE)	\
	  $(PYTHON) setup.py build bdist_egg

CLEANFILES += $(PROTOBUF_EGG)
endif

# This builds the mesos.native egg against libmesos_no_3rdparty.a that is
# self-contained. It currently depends on the libraries in 3rdparty
# being built as .a's. (If this is changed, the setup.py will need to
# be edited).

# TODO(Charles Reiss): Figure out how to do a proper out-of-source
# build of these Python eggs. Right now we copy the entire source
# directories into the build directory.

# TODO(Charles Reiss): Additionally support building and installing
# Python libraries that link against the system libmesos.so. This
# should be the default mode if we eventually are able to rely on
# system versions of our dependencies (since we won't be able to
# create a standalone egg anyways).

PHONY_TARGETS += $(PYTHON_SOURCE)

$(PYTHON_SOURCE):
	test "$(top_srcdir)" = "$(top_builddir)" ||			\
		($(MKDIR_P) $(@D) && cp -pf $(srcdir)/$@ $@)

# We currently require both eggs and wheels to be built. Eggs can be added to
# the PYTHONPATH and imported. These end up being used for the tests. Wheels
# can be easily uninstalled. They end up being what gets installed/uninstalled.
MESOS_EGGS =										\
  python/dist/mesos-$(PACKAGE_VERSION)$(PYTHON_EGG_PUREPY_POSTFIX).egg			\
  python/dist/mesos.cli-$(PACKAGE_VERSION)$(PYTHON_EGG_PUREPY_POSTFIX).egg		\
  python/dist/mesos.interface-$(PACKAGE_VERSION)$(PYTHON_EGG_PUREPY_POSTFIX).egg	\
  python/dist/mesos.native-$(PACKAGE_VERSION)$(PYTHON_EGG_POSTFIX).egg

MESOS_WHLS =										\
  python/dist/mesos-$(PACKAGE_VERSION)$(PYTHON_WHL_PUREPY_POSTFIX).whl			\
  python/dist/mesos.cli-$(PACKAGE_VERSION)$(PYTHON_WHL_PUREPY_POSTFIX).whl		\
  python/dist/mesos.interface-$(PACKAGE_VERSION)$(PYTHON_WHL_PUREPY_POSTFIX).whl	\
  python/dist/mesos.native-$(PACKAGE_VERSION)$(PYTHON_WHL_POSTFIX).whl

# The python source is in directories of the form: python/interface. The make
# target is of the form: python/dist/mesos.interface-0.20.0-py2.7.egg. To build
# this, we must first cd into it. The first line of this takes the make target
# and converts it into the correct directory path.
$(MESOS_EGGS) $(MESOS_WHLS):								\
		$(PYTHON_PROTOS)							\
		$(V1_PYTHON_PROTOS)							\
		$(PYTHON_SOURCE)							\
		libmesos_no_3rdparty.la							\
		$(PROTOBUF_EGG)
	@cd python/`echo $@ | awk -F"mesos[.]?" '{print $$2}' | cut -d- -f1` &&		\
	LIBS="$(LIBS)" CC="$(CC)" CXX="$(CXX)"						\
	CFLAGS="$(PYTHON_CFLAGS)" CPPFLAGS="$(PYTHON_CPPFLAGS)"				\
	LDFLAGS="$(PYTHON_LDFLAGS)"							\
	PYTHONPATH=$(abs_top_builddir)/$(DISTRIBUTE):$(abs_top_builddir)/$(WHEEL)	\
	$(PYTHON) setup.py bdist_egg --dist-dir=$(abs_top_builddir)/src/python/dist	\
	bdist_wheel --dist-dir=$(abs_top_builddir)/src/python/dist

CLEANFILES += $(MESOS_EGGS) $(MESOS_WHLS) python/*/build python/*/dist $(PYTHON_SOURCE)

pippythonpath = $(DESTDIR)$(pythondir):$(abs_top_builddir)/$(DISTRIBUTE):$(abs_top_builddir)/$(PIP):$(abs_top_builddir)/$(WHEEL)

# Some python installations create their own distutils.cfg (homebrew, redhat).
# This includes `prefix=` which overrides anything set via. pip during install.
# The file is required to ensure the python packages get installed to the right
# location. It only affects files installed from the python/dist directory.
python/dist/setup.cfg:
	printf "[install]\nprefix=\n" > $@

# See the comment next to AM_DISTCHECK_CONFIGURE_FLAGS in the top level
# Makefile.am for an explanation of this variable.
pipinstallargs=

if WITHOUT_PYTHON_DEPS
pipinstallargs += --no-deps
endif

# We are using the 3rdparty bundled pip instead of relying on what might exist
# on the system. Because the actual pip scripts have not been created, we just
# use the standard entry point.
install-exec-local:
	cd python/dist &&						\
	for whl in $(MESOS_WHLS); do					\
	  PYTHONPATH=$(pippythonpath)					\
	  PYTHONUSERBASE=$(DESTDIR)$(prefix)				\
	  $(PYTHON) -c "import pip; pip.main()" install			\
	  --user $(pipinstallargs)					\
	  --find-links=file://$(abs_top_builddir)/src/python/dist	\
	  $(abs_top_builddir)/src/$$whl;				\
	done

uninstall-local:
	for whl in $(MESOS_WHLS); do					\
	  PYTHONPATH=$(DESTDIR)$(pythondir):$(pippythonpath)		\
	  $(PYTHON) -c "import pip; pip.main()" uninstall		\
	  --yes $$(echo $$whl | cut -d/ -f3 | cut -d- -f1);		\
	done

# Make sure the egg gets built via 'make all'.
all-local: $(MESOS_EGGS)
endif # HAS_PYTHON

clean-python:
	find python -name "build" -o -name "dist" -o -name "*.pyc"	\
	  -o -name "*.egg-info" | xargs rm -rf

PHONY_TARGETS += clean-python

# Test (make check) binaries.
check_PROGRAMS += event-call-framework
event_call_framework_SOURCES = examples/event_call_framework.cpp
event_call_framework_CPPFLAGS = $(MESOS_CPPFLAGS)
event_call_framework_LDADD = libmesos.la $(LDADD)

check_PROGRAMS += test-framework
test_framework_SOURCES = examples/test_framework.cpp
test_framework_CPPFLAGS = $(MESOS_CPPFLAGS)
test_framework_LDADD = libmesos.la $(LDADD)

check_PROGRAMS += test-executor
test_executor_SOURCES = examples/test_executor.cpp
test_executor_CPPFLAGS = $(MESOS_CPPFLAGS)
test_executor_LDADD = libmesos.la $(LDADD)

check_PROGRAMS += long-lived-framework
long_lived_framework_SOURCES = examples/long_lived_framework.cpp
long_lived_framework_CPPFLAGS = $(MESOS_CPPFLAGS)
long_lived_framework_LDADD = libmesos.la $(LDADD)

check_PROGRAMS += long-lived-executor
long_lived_executor_SOURCES = examples/long_lived_executor.cpp
long_lived_executor_CPPFLAGS = $(MESOS_CPPFLAGS)
long_lived_executor_LDADD = libmesos.la $(LDADD)

check_PROGRAMS += no-executor-framework
no_executor_framework_SOURCES = examples/no_executor_framework.cpp
no_executor_framework_CPPFLAGS = $(MESOS_CPPFLAGS)
no_executor_framework_LDADD = libmesos.la $(LDADD)

check_PROGRAMS += docker-no-executor-framework
docker_no_executor_framework_SOURCES = examples/docker_no_executor_framework.cpp
docker_no_executor_framework_CPPFLAGS = $(MESOS_CPPFLAGS)
docker_no_executor_framework_LDADD = libmesos.la $(LDADD)

check_PROGRAMS += balloon-framework
balloon_framework_SOURCES = examples/balloon_framework.cpp
balloon_framework_CPPFLAGS = $(MESOS_CPPFLAGS)
balloon_framework_LDADD = libmesos.la $(LDADD)

check_PROGRAMS += balloon-executor
balloon_executor_SOURCES = examples/balloon_executor.cpp
balloon_executor_CPPFLAGS = $(MESOS_CPPFLAGS)
balloon_executor_LDADD = libmesos.la $(LDADD)

check_PROGRAMS += load-generator-framework
load_generator_framework_SOURCES = examples/load_generator_framework.cpp
load_generator_framework_CPPFLAGS = $(MESOS_CPPFLAGS)
load_generator_framework_LDADD = libmesos.la $(LDADD)

check_PROGRAMS += persistent-volume-framework
persistent_volume_framework_SOURCES = examples/persistent_volume_framework.cpp
persistent_volume_framework_CPPFLAGS = $(MESOS_CPPFLAGS)
persistent_volume_framework_LDADD = libmesos.la $(LDADD)

if OS_LINUX
check_PROGRAMS += setns-test-helper
setns_test_helper_SOURCES =					\
  tests/containerizer/setns_test_helper_main.cpp		\
  tests/containerizer/setns_test_helper.cpp
setns_test_helper_CPPFLAGS = $(MESOS_CPPFLAGS)
setns_test_helper_LDADD = libmesos.la $(LDADD)
endif

check_PROGRAMS += memory-test-helper
memory_test_helper_SOURCES =					\
  tests/flags.cpp						\
  tests/containerizer/memory_test_helper_main.cpp		\
  tests/containerizer/memory_test_helper.cpp
memory_test_helper_CPPFLAGS = $(mesos_tests_CPPFLAGS)
memory_test_helper_LDADD = libmesos.la $(LDADD)

check_PROGRAMS += active-user-test-helper
active_user_test_helper_SOURCES = tests/active_user_test_helper.cpp
active_user_test_helper_CPPFLAGS = $(MESOS_CPPFLAGS)
active_user_test_helper_LDADD = libmesos.la $(LDADD)

check_PROGRAMS += mesos-tests

# LDFLAGS to be used for the module libraries.
MESOS_MODULE_LDFLAGS = -release $(PACKAGE_VERSION) -shared

# Library containing the fixed resource estimator.
lib_LTLIBRARIES += libfixed_resource_estimator.la
libfixed_resource_estimator_la_SOURCES = slave/resource_estimators/fixed.cpp
libfixed_resource_estimator_la_CPPFLAGS = $(MESOS_CPPFLAGS)
libfixed_resource_estimator_la_LDFLAGS = $(MESOS_MODULE_LDFLAGS)

# We need to build the test module libraries for running the test suite but
# don't need to install them.  The 'noinst_' prefix ensures that these libraries
# will not be installed.  However, it also skips building the shared libraries.
# The workaround is to use '-rpath /nowhere' to force libtool to build the
# shared library.
MESOS_TEST_MODULE_LDFLAGS = $(MESOS_MODULE_LDFLAGS) -rpath /nowhere

# Library containing an example module.
noinst_LTLIBRARIES += libexamplemodule.la
libexamplemodule_la_SOURCES = examples/example_module_impl.cpp
libexamplemodule_la_CPPFLAGS = $(MESOS_CPPFLAGS)
libexamplemodule_la_LDFLAGS = $(MESOS_TEST_MODULE_LDFLAGS)

# Library containing the test anonymous modules.
noinst_LTLIBRARIES += libtestanonymous.la
libtestanonymous_la_SOURCES = examples/test_anonymous_module.cpp
libtestanonymous_la_CPPFLAGS = $(MESOS_CPPFLAGS)
libtestanonymous_la_LDFLAGS = $(MESOS_TEST_MODULE_LDFLAGS)

# Library containing the test CRAM-MD5 authentication modules.
# TODO(tillt): Add cyrus-sasl2 dependency while removing it from libmesos.
# TODO(tillt): Enable optional building of this module library.
# TODO(tillt): Make this module library installable. See MESOS-1940.
noinst_LTLIBRARIES += libtestauthentication.la
libtestauthentication_la_SOURCES = examples/test_authentication_modules.cpp
libtestauthentication_la_CPPFLAGS = $(MESOS_CPPFLAGS)
libtestauthentication_la_LDFLAGS = $(MESOS_TEST_MODULE_LDFLAGS)

# Library containing the test authorizer module.
noinst_LTLIBRARIES += libtestauthorizer.la
libtestauthorizer_la_SOURCES = examples/test_authorizer_module.cpp
libtestauthorizer_la_CPPFLAGS = $(MESOS_CPPFLAGS)
libtestauthorizer_la_LDFLAGS = $(MESOS_TEST_MODULE_LDFLAGS)

# Library containing the test DRF allocator module.
noinst_LTLIBRARIES += libtestallocator.la
libtestallocator_la_SOURCES = examples/test_allocator_module.cpp
libtestallocator_la_CPPFLAGS = $(MESOS_CPPFLAGS)
libtestallocator_la_LDFLAGS = $(MESOS_TEST_MODULE_LDFLAGS)

# Library containing test Hook module.
noinst_LTLIBRARIES += libtesthook.la
libtesthook_la_SOURCES = examples/test_hook_module.cpp
libtesthook_la_CPPFLAGS = $(MESOS_CPPFLAGS)
libtesthook_la_LDFLAGS = $(MESOS_TEST_MODULE_LDFLAGS)

# Library containing test CPU and memory isolator modules.
noinst_LTLIBRARIES += libtestisolator.la
libtestisolator_la_SOURCES = examples/test_isolator_module.cpp
libtestisolator_la_CPPFLAGS = $(MESOS_CPPFLAGS)
libtestisolator_la_LDFLAGS = $(MESOS_TEST_MODULE_LDFLAGS)

# Library containing example test noop resource estimator module.
noinst_LTLIBRARIES += libtestresource_estimator.la
libtestresource_estimator_la_SOURCES =		\
  examples/test_resource_estimator_module.cpp
libtestresource_estimator_la_CPPFLAGS = $(MESOS_CPPFLAGS)
libtestresource_estimator_la_LDFLAGS = $(MESOS_TEST_MODULE_LDFLAGS)

# Library containing example test noop qos controller module.
noinst_LTLIBRARIES += libtestqos_controller.la
libtestqos_controller_la_SOURCES =		\
  examples/test_qos_controller_module.cpp
libtestqos_controller_la_CPPFLAGS = $(MESOS_CPPFLAGS)
libtestqos_controller_la_LDFLAGS = $(MESOS_TEST_MODULE_LDFLAGS)

mesos_tests_SOURCES =						\
  tests/anonymous_tests.cpp					\
  tests/attributes_tests.cpp					\
  tests/authentication_tests.cpp				\
  tests/authorization_tests.cpp					\
  tests/cluster.cpp						\
  tests/containerizer.cpp					\
  tests/cram_md5_authentication_tests.cpp			\
  tests/credentials_tests.cpp					\
  tests/disk_quota_tests.cpp					\
  tests/environment.cpp						\
  tests/examples_tests.cpp					\
  tests/exception_tests.cpp					\
  tests/executor_http_api_tests.cpp				\
  tests/fault_tolerance_tests.cpp				\
  tests/fetcher_cache_tests.cpp					\
  tests/fetcher_tests.cpp					\
  tests/files_tests.cpp						\
  tests/flags.cpp						\
  tests/gc_tests.cpp						\
  tests/health_check_tests.cpp					\
  tests/hierarchical_allocator_tests.cpp			\
  tests/hook_tests.cpp						\
  tests/log_tests.cpp						\
  tests/logging_tests.cpp					\
  tests/main.cpp						\
  tests/master_allocator_tests.cpp				\
  tests/master_authorization_tests.cpp				\
  tests/master_contender_detector_tests.cpp			\
  tests/master_maintenance_tests.cpp				\
  tests/master_quota_tests.cpp					\
  tests/master_slave_reconciliation_tests.cpp			\
  tests/master_tests.cpp					\
  tests/master_validation_tests.cpp				\
  tests/mesos.cpp						\
  tests/metrics_tests.cpp					\
  tests/module.cpp						\
  tests/module_tests.cpp					\
  tests/monitor_tests.cpp					\
  tests/oversubscription_tests.cpp				\
  tests/partition_tests.cpp					\
  tests/paths_tests.cpp						\
  tests/persistent_volume_endpoints_tests.cpp                         \
  tests/persistent_volume_tests.cpp				\
  tests/protobuf_io_tests.cpp					\
  tests/rate_limiting_tests.cpp					\
  tests/reconciliation_tests.cpp				\
  tests/registrar_tests.cpp					\
  tests/repair_tests.cpp					\
  tests/reservation_endpoints_tests.cpp				\
  tests/reservation_tests.cpp					\
  tests/resource_offers_tests.cpp				\
  tests/resources_tests.cpp					\
  tests/scheduler_driver_tests.cpp				\
  tests/scheduler_event_call_tests.cpp				\
  tests/scheduler_http_api_tests.cpp				\
  tests/scheduler_tests.cpp					\
  tests/script.cpp						\
  tests/slave_recovery_tests.cpp				\
  tests/slave_tests.cpp						\
  tests/sorter_tests.cpp					\
  tests/state_tests.cpp						\
  tests/status_update_manager_tests.cpp				\
  tests/teardown_tests.cpp					\
  tests/uri_tests.cpp						\
  tests/uri_fetcher_tests.cpp					\
  tests/utils.cpp						\
  tests/values_tests.cpp					\
  tests/zookeeper_url_tests.cpp					\
  tests/common/http_tests.cpp					\
  tests/common/recordio_tests.cpp				\
  tests/containerizer/composing_containerizer_tests.cpp		\
  tests/containerizer/docker_containerizer_tests.cpp		\
  tests/containerizer/docker_tests.cpp				\
  tests/containerizer/external_containerizer_test.cpp		\
  tests/containerizer/isolator_tests.cpp			\
  tests/containerizer/launcher.cpp				\
  tests/containerizer/memory_test_helper.cpp			\
  tests/containerizer/mesos_containerizer_tests.cpp		\
  tests/containerizer/provisioner_appc_tests.cpp		\
  tests/containerizer/provisioner_backend_tests.cpp		\
  tests/containerizer/provisioner_docker_tests.cpp

mesos_tests_CPPFLAGS = $(MESOS_CPPFLAGS)
mesos_tests_CPPFLAGS += -DSOURCE_DIR=\"$(abs_top_srcdir)\"
mesos_tests_CPPFLAGS += -DBUILD_DIR=\"$(abs_top_builddir)\"
mesos_tests_CPPFLAGS += -I../$(GTEST)/include
mesos_tests_CPPFLAGS += -I../$(GMOCK)/include

mesos_tests_LDADD = ../$(LIBPROCESS)/3rdparty/libgmock.la libmesos.la -ldl $(LDADD)

mesos_tests_DEPENDENCIES = # Initialized to allow += below.

if OS_LINUX
mesos_tests_SOURCES +=						\
  tests/containerizer/cgroups_isolator_tests.cpp		\
  tests/containerizer/cgroups_tests.cpp				\
  tests/containerizer/filesystem_isolator_tests.cpp		\
  tests/containerizer/fs_tests.cpp				\
  tests/containerizer/launch_tests.cpp				\
  tests/containerizer/memory_pressure_tests.cpp			\
  tests/containerizer/ns_tests.cpp				\
  tests/containerizer/perf_tests.cpp				\
  tests/containerizer/sched_tests.cpp				\
  tests/containerizer/setns_test_helper.cpp
endif

if WITH_NETWORK_ISOLATOR
mesos_tests_SOURCES +=						\
  tests/containerizer/port_mapping_tests.cpp			\
  tests/containerizer/routing_tests.cpp
endif

if HAS_JAVA
mesos_tests_SOURCES +=						\
  tests/group_tests.cpp						\
  tests/registrar_zookeeper_tests.cpp				\
  tests/zookeeper.cpp						\
  tests/zookeeper_test_server.cpp				\
  tests/zookeeper_tests.cpp

mesos_tests_CPPFLAGS += $(JAVA_CPPFLAGS)
mesos_tests_CPPFLAGS += -DZOOKEEPER_VERSION=\"$(ZOOKEEPER_VERSION)\"
mesos_tests_LDFLAGS = $(AM_LDFLAGS)
mesos_tests_DEPENDENCIES += $(EXAMPLES_JAR)

EXAMPLESCRIPTSJAVA =						\
  examples/java/test-executor					\
  examples/java/test-exception-framework			\
  examples/java/test-framework					\
  examples/java/test-log					\
  examples/java/test-multiple-executors-framework

check_SCRIPTS += $(EXAMPLESCRIPTSJAVA)
mesos_tests_DEPENDENCIES += $(EXAMPLESCRIPTSJAVA)
endif

if HAS_PYTHON
mesos_tests_DEPENDENCIES += $(MESOS_EGG)

EXAMPLESCRIPTSPYTHON =						\
  examples/python/test_containerizer.py				\
  examples/python/test-containerizer				\
  examples/python/test_executor.py				\
  examples/python/test-executor					\
  examples/python/test_framework.py				\
  examples/python/test-framework

check_SCRIPTS += $(EXAMPLESCRIPTSPYTHON)
mesos_tests_DEPENDENCIES += $(EXAMPLESCRIPTSPYTHON)
endif

EXTRA_DIST +=							\
  examples/python/test_containerizer.py				\
  examples/python/test_executor.py				\
  examples/python/test_framework.py


dist_check_SCRIPTS +=						\
  tests/balloon_framework_test.sh				\
  tests/event_call_framework_test.sh				\
  tests/java_exception_test.sh					\
  tests/java_framework_test.sh					\
  tests/java_log_test.sh					\
  tests/no_executor_framework_test.sh				\
  tests/persistent_volume_framework_test.sh			\
  tests/python_framework_test.sh				\
  tests/test_framework_test.sh

# We use a check-local target for now to avoid the parallel test
# runner that ships with newer versions of autotools.
# See the following discussion for the workaround:
# http://lists.gnu.org/archive/html/automake/2013-01/msg00051.html
check-local: tests
	./mesos-tests

clean-local: clean-java clean-python

tests: all $(check_PROGRAMS) mesos-tests

.PHONY: $(PHONY_TARGETS)<|MERGE_RESOLUTION|>--- conflicted
+++ resolved
@@ -773,7 +773,8 @@
   slave/containerizer/mesos/isolators/filesystem/linux.cpp		\
   slave/containerizer/mesos/isolators/filesystem/shared.cpp		\
   slave/containerizer/mesos/isolators/namespaces/pid.cpp		\
-  slave/containerizer/mesos/provisioner/backends/bind.cpp
+  slave/containerizer/mesos/provisioner/backends/bind.cpp    \
+  slave/containerizer/mesos/provisioner/backends/overlay.cpp
 
 MESOS_LINUX_FILES +=							\
   linux/cgroups.hpp							\
@@ -790,7 +791,8 @@
   slave/containerizer/mesos/isolators/filesystem/linux.hpp		\
   slave/containerizer/mesos/isolators/filesystem/shared.hpp		\
   slave/containerizer/mesos/isolators/namespaces/pid.hpp		\
-  slave/containerizer/mesos/provisioner/backends/bind.hpp
+  slave/containerizer/mesos/provisioner/backends/bind.hpp    \
+  slave/containerizer/mesos/provisioner/backends/overlay.hpp
 
 MESOS_NETWORK_ISOLATOR_FILES =						\
   linux/routing/route.cpp						\
@@ -830,23 +832,7 @@
   slave/containerizer/mesos/isolators/network/port_mapping.hpp
 
 if OS_LINUX
-<<<<<<< HEAD
-  libmesos_no_3rdparty_la_SOURCES += linux/cgroups.cpp
-  libmesos_no_3rdparty_la_SOURCES += linux/fs.cpp
-  libmesos_no_3rdparty_la_SOURCES += linux/perf.cpp
-  libmesos_no_3rdparty_la_SOURCES += linux/systemd.cpp
-  libmesos_no_3rdparty_la_SOURCES += slave/containerizer/linux_launcher.cpp
-  libmesos_no_3rdparty_la_SOURCES += slave/containerizer/mesos/isolators/cgroups/cpushare.cpp
-  libmesos_no_3rdparty_la_SOURCES += slave/containerizer/mesos/isolators/cgroups/mem.cpp
-  libmesos_no_3rdparty_la_SOURCES += slave/containerizer/mesos/isolators/cgroups/perf_event.cpp
-  libmesos_no_3rdparty_la_SOURCES += slave/containerizer/mesos/isolators/filesystem/linux.cpp
-  libmesos_no_3rdparty_la_SOURCES += slave/containerizer/mesos/isolators/filesystem/shared.cpp
-  libmesos_no_3rdparty_la_SOURCES += slave/containerizer/mesos/isolators/namespaces/pid.cpp
-  libmesos_no_3rdparty_la_SOURCES += slave/containerizer/mesos/provisioner/backends/bind.cpp
-  libmesos_no_3rdparty_la_SOURCES += slave/containerizer/mesos/provisioner/backends/overlay.cpp
-=======
 libmesos_no_3rdparty_la_SOURCES += $(MESOS_LINUX_FILES)
->>>>>>> 5820cd36
 else
 EXTRA_DIST += $(MESOS_LINUX_FILES)
 endif
@@ -857,138 +843,6 @@
 EXTRA_DIST += $(MESOS_NETWORK_ISOLATOR_FILES)
 endif
 
-<<<<<<< HEAD
-libmesos_no_3rdparty_la_SOURCES +=						\
-	authentication/cram_md5/authenticatee.hpp				\
-	authentication/cram_md5/authenticator.hpp				\
-	authentication/cram_md5/auxprop.hpp					\
-	authorizer/local/authorizer.hpp						\
-	common/build.hpp							\
-	common/date_utils.hpp							\
-	common/http.hpp								\
-	common/parse.hpp							\
-	common/protobuf_utils.hpp						\
-	common/recordio.hpp							\
-	common/resources_utils.hpp						\
-	common/status_utils.hpp							\
-	credentials/credentials.hpp						\
-	examples/test_anonymous_module.hpp					\
-	examples/test_module.hpp						\
-	examples/utils.hpp							\
-	files/files.hpp								\
-	hdfs/hdfs.hpp								\
-	hook/manager.hpp							\
-	internal/devolve.hpp							\
-	internal/evolve.hpp							\
-	linux/cgroups.hpp							\
-	linux/fs.hpp								\
-	linux/ns.hpp								\
-	linux/perf.hpp								\
-	linux/sched.hpp								\
-	linux/systemd.hpp							\
-	local/flags.hpp								\
-	local/local.hpp								\
-	logging/flags.hpp							\
-	logging/logging.hpp							\
-	master/contender.hpp							\
-	master/constants.hpp							\
-	master/detector.hpp							\
-	master/flags.hpp							\
-	master/machine.hpp							\
-	master/maintenance.hpp							\
-	master/master.hpp							\
-	master/metrics.hpp							\
-	master/repairer.hpp							\
-	master/registrar.hpp							\
-	master/validation.hpp							\
-	master/allocator/mesos/allocator.hpp					\
-	master/allocator/mesos/hierarchical.hpp					\
-	master/allocator/sorter/drf/sorter.hpp					\
-	master/allocator/sorter/sorter.hpp					\
-	messages/flags.hpp							\
-	messages/messages.hpp							\
-	module/manager.hpp							\
-	sched/constants.hpp							\
-	sched/flags.hpp								\
-	slave/constants.hpp							\
-	slave/flags.hpp								\
-	slave/gc.hpp								\
-	slave/metrics.hpp							\
-	slave/monitor.hpp							\
-	slave/paths.hpp								\
-	slave/slave.hpp								\
-	slave/state.hpp								\
-	slave/status_update_manager.hpp						\
-	slave/validation.hpp							\
-	slave/containerizer/containerizer.hpp					\
-	slave/containerizer/external_containerizer.hpp				\
-	slave/containerizer/fetcher.hpp						\
-	slave/containerizer/isolator.hpp					\
-	slave/containerizer/launcher.hpp					\
-	slave/containerizer/linux_launcher.hpp					\
-	slave/containerizer/mesos/containerizer.hpp				\
-	slave/containerizer/mesos/launch.hpp					\
-	slave/containerizer/mesos/isolators/posix.hpp				\
-	slave/containerizer/mesos/isolators/posix/disk.hpp			\
-	slave/containerizer/mesos/isolators/cgroups/constants.hpp		\
-	slave/containerizer/mesos/isolators/cgroups/cpushare.hpp		\
-	slave/containerizer/mesos/isolators/cgroups/mem.hpp			\
-	slave/containerizer/mesos/isolators/cgroups/perf_event.hpp		\
-	slave/containerizer/mesos/isolators/filesystem/linux.hpp		\
-	slave/containerizer/mesos/isolators/filesystem/posix.hpp		\
-	slave/containerizer/mesos/isolators/filesystem/shared.hpp		\
-	slave/containerizer/mesos/isolators/namespaces/pid.hpp			\
-	slave/containerizer/mesos/provisioner/paths.hpp				\
-	slave/containerizer/mesos/provisioner/provisioner.hpp			\
-	slave/containerizer/mesos/provisioner/store.hpp				\
-	slave/containerizer/mesos/provisioner/appc/paths.hpp			\
-	slave/containerizer/mesos/provisioner/appc/spec.hpp			\
-	slave/containerizer/mesos/provisioner/appc/store.hpp			\
-	slave/containerizer/mesos/provisioner/backend.hpp			\
-	slave/containerizer/mesos/provisioner/backends/bind.hpp			\
-	slave/containerizer/mesos/provisioner/backends/copy.hpp			\
-	slave/containerizer/mesos/provisioner/backends/overlay.hpp			\
-	slave/containerizer/mesos/provisioner/docker/local_puller.hpp		\
-	slave/containerizer/mesos/provisioner/docker/message.hpp		\
-	slave/containerizer/mesos/provisioner/docker/metadata_manager.hpp	\
-	slave/containerizer/mesos/provisioner/docker/paths.hpp			\
-	slave/containerizer/mesos/provisioner/docker/puller.hpp			\
-	slave/containerizer/mesos/provisioner/docker/registry_client.hpp	\
-	slave/containerizer/mesos/provisioner/docker/spec.hpp			\
-	slave/containerizer/mesos/provisioner/docker/store.hpp			\
-	slave/containerizer/mesos/provisioner/docker/token_manager.hpp		\
-	slave/qos_controllers/noop.hpp						\
-	slave/resource_estimators/noop.hpp					\
-	tests/cluster.hpp							\
-	tests/containerizer.hpp							\
-	tests/environment.hpp							\
-	tests/flags.hpp								\
-	tests/limiter.hpp							\
-	tests/mesos.hpp								\
-	tests/module.hpp							\
-	tests/script.hpp							\
-	tests/utils.hpp								\
-	tests/zookeeper.hpp							\
-	tests/zookeeper_test_server.hpp						\
-	tests/containerizer/isolator.hpp					\
-	tests/containerizer/launcher.hpp					\
-	tests/containerizer/memory_test_helper.hpp				\
-	tests/containerizer/provisioner.hpp					\
-	tests/containerizer/rootfs.hpp						\
-	tests/containerizer/setns_test_helper.hpp				\
-	usage/usage.hpp								\
-	version/version.hpp							\
-	watcher/whitelist_watcher.hpp						\
-	zookeeper/authentication.hpp						\
-	zookeeper/contender.hpp							\
-	zookeeper/detector.hpp							\
-	zookeeper/group.hpp							\
-	zookeeper/url.hpp							\
-	zookeeper/watcher.hpp							\
-	zookeeper/zookeeper.hpp
-
-=======
->>>>>>> 5820cd36
 libmesos_no_3rdparty_la_CPPFLAGS = $(MESOS_CPPFLAGS)
 
 libmesos_no_3rdparty_la_LIBADD = # Initialized to enable using +=.
